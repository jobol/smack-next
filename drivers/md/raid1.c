--- conflicted
+++ resolved
@@ -1515,12 +1515,7 @@
 				   conf->mirrors[i].rdev->data_offset);
 		mbio->bi_bdev = conf->mirrors[i].rdev->bdev;
 		mbio->bi_end_io	= raid1_end_write_request;
-<<<<<<< HEAD
-		mbio->bi_opf = bio_op(bio) |
-			(bio->bi_opf & (REQ_SYNC | REQ_PREFLUSH | REQ_FUA));
-=======
 		mbio->bi_opf = bio_op(bio) | (bio->bi_opf & (REQ_SYNC | REQ_FUA));
->>>>>>> af22a610
 		if (test_bit(FailFast, &conf->mirrors[i].rdev->flags) &&
 		    !test_bit(WriteMostly, &conf->mirrors[i].rdev->flags) &&
 		    conf->raid_disks - mddev->degraded > 1)
