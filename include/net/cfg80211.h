--- conflicted
+++ resolved
@@ -1020,11 +1020,8 @@
  *	RSN IE. It allows for faster roaming between WPA2 BSSIDs.
  * @del_pmksa: Delete a cached PMKID.
  * @flush_pmksa: Flush all cached PMKIDs.
-<<<<<<< HEAD
-=======
  * @set_power_mgmt: Configure WLAN power management. A timeout value of -1
  *	allows the driver to adjust the dynamic ps timeout value.
->>>>>>> adfba3c7
  * @set_cqm_rssi_config: Configure connection quality monitor RSSI threshold.
  *
  */
