/*
 *  arch/arm/mach-realview/realview_pbx.c
 *
 *  Copyright (C) 2009 ARM Limited
 *  Copyright (C) 2000 Deep Blue Solutions Ltd
 *
 * This program is free software; you can redistribute it and/or modify
 * it under the terms of the GNU General Public License version 2 as
 * published by the Free Software Foundation.
 *
 * This program is distributed in the hope that it will be useful,
 * but WITHOUT ANY WARRANTY; without even the implied warranty of
 * MERCHANTABILITY or FITNESS FOR A PARTICULAR PURPOSE.  See the
 * GNU General Public License for more details.
 *
 * You should have received a copy of the GNU General Public License
 * along with this program; if not, write to the Free Software
 * Foundation, Inc., 59 Temple Place, Suite 330, Boston, MA  02111-1307  USA
 */

#include <linux/init.h>
#include <linux/platform_device.h>
#include <linux/device.h>
#include <linux/amba/bus.h>
#include <linux/amba/pl061.h>
#include <linux/amba/mmci.h>
#include <linux/amba/pl022.h>
#include <linux/io.h>
#include <linux/irqchip/arm-gic.h>
#include <linux/platform_data/clk-realview.h>

#include <asm/irq.h>
#include <asm/mach-types.h>
#include <asm/smp_twd.h>
#include <asm/pgtable.h>
#include <asm/hardware/cache-l2x0.h>

#include <asm/mach/arch.h>
#include <asm/mach/map.h>
#include <asm/mach/time.h>

#include <mach/hardware.h>
#include <mach/board-pbx.h>
#include <mach/irqs.h>

#include "core.h"

static struct map_desc realview_pbx_io_desc[] __initdata = {
	{
		.virtual	= IO_ADDRESS(REALVIEW_SYS_BASE),
		.pfn		= __phys_to_pfn(REALVIEW_SYS_BASE),
		.length		= SZ_4K,
		.type		= MT_DEVICE,
	}, {
		.virtual	= IO_ADDRESS(REALVIEW_PBX_GIC_CPU_BASE),
		.pfn		= __phys_to_pfn(REALVIEW_PBX_GIC_CPU_BASE),
		.length		= SZ_4K,
		.type		= MT_DEVICE,
	}, {
		.virtual	= IO_ADDRESS(REALVIEW_PBX_GIC_DIST_BASE),
		.pfn		= __phys_to_pfn(REALVIEW_PBX_GIC_DIST_BASE),
		.length		= SZ_4K,
		.type		= MT_DEVICE,
	}, {
		.virtual	= IO_ADDRESS(REALVIEW_SCTL_BASE),
		.pfn		= __phys_to_pfn(REALVIEW_SCTL_BASE),
		.length		= SZ_4K,
		.type		= MT_DEVICE,
	}, {
		.virtual	= IO_ADDRESS(REALVIEW_PBX_TIMER0_1_BASE),
		.pfn		= __phys_to_pfn(REALVIEW_PBX_TIMER0_1_BASE),
		.length		= SZ_4K,
		.type		= MT_DEVICE,
	}, {
		.virtual	= IO_ADDRESS(REALVIEW_PBX_TIMER2_3_BASE),
		.pfn		= __phys_to_pfn(REALVIEW_PBX_TIMER2_3_BASE),
		.length		= SZ_4K,
		.type		= MT_DEVICE,
	},
#ifdef CONFIG_PCI
	{
		.virtual	= PCIX_UNIT_BASE,
		.pfn		= __phys_to_pfn(REALVIEW_PBX_PCI_BASE),
		.length		= REALVIEW_PBX_PCI_BASE_SIZE,
		.type		= MT_DEVICE,
	},
#endif
#ifdef CONFIG_DEBUG_LL
	{
		.virtual	= IO_ADDRESS(REALVIEW_PBX_UART0_BASE),
		.pfn		= __phys_to_pfn(REALVIEW_PBX_UART0_BASE),
		.length		= SZ_4K,
		.type		= MT_DEVICE,
	},
#endif
};

static struct map_desc realview_local_io_desc[] __initdata = {
	{
		.virtual        = IO_ADDRESS(REALVIEW_PBX_TILE_SCU_BASE),
		.pfn            = __phys_to_pfn(REALVIEW_PBX_TILE_SCU_BASE),
		.length         = SZ_4K,
		.type           = MT_DEVICE,
	}, {
		.virtual        = IO_ADDRESS(REALVIEW_PBX_TILE_GIC_DIST_BASE),
		.pfn            = __phys_to_pfn(REALVIEW_PBX_TILE_GIC_DIST_BASE),
		.length         = SZ_4K,
		.type           = MT_DEVICE,
	}, {
		.virtual        = IO_ADDRESS(REALVIEW_PBX_TILE_L220_BASE),
		.pfn            = __phys_to_pfn(REALVIEW_PBX_TILE_L220_BASE),
		.length         = SZ_8K,
		.type           = MT_DEVICE,
	}
};

static void __init realview_pbx_map_io(void)
{
	iotable_init(realview_pbx_io_desc, ARRAY_SIZE(realview_pbx_io_desc));
	if (core_tile_pbx11mp() || core_tile_pbxa9mp())
		iotable_init(realview_local_io_desc, ARRAY_SIZE(realview_local_io_desc));
}

static struct pl061_platform_data gpio0_plat_data = {
	.gpio_base	= 0,
};

static struct pl061_platform_data gpio1_plat_data = {
	.gpio_base	= 8,
};

static struct pl061_platform_data gpio2_plat_data = {
	.gpio_base	= 16,
};

static struct pl022_ssp_controller ssp0_plat_data = {
	.bus_id = 0,
	.enable_dma = 0,
	.num_chipselect = 1,
};

/*
 * RealView PBXCore AMBA devices
 */

#define GPIO2_IRQ		{ IRQ_PBX_GPIO2 }
#define GPIO3_IRQ		{ IRQ_PBX_GPIO3 }
#define AACI_IRQ		{ IRQ_PBX_AACI }
#define MMCI0_IRQ		{ IRQ_PBX_MMCI0A, IRQ_PBX_MMCI0B }
#define KMI0_IRQ		{ IRQ_PBX_KMI0 }
#define KMI1_IRQ		{ IRQ_PBX_KMI1 }
#define PBX_SMC_IRQ		{ }
#define MPMC_IRQ		{ }
#define PBX_CLCD_IRQ		{ IRQ_PBX_CLCD }
#define DMAC_IRQ		{ IRQ_PBX_DMAC }
#define SCTL_IRQ		{ }
#define PBX_WATCHDOG_IRQ	{ IRQ_PBX_WATCHDOG }
#define PBX_GPIO0_IRQ		{ IRQ_PBX_GPIO0 }
#define GPIO1_IRQ		{ IRQ_PBX_GPIO1 }
#define PBX_RTC_IRQ		{ IRQ_PBX_RTC }
#define SCI_IRQ			{ IRQ_PBX_SCI }
#define PBX_UART0_IRQ		{ IRQ_PBX_UART0 }
#define PBX_UART1_IRQ		{ IRQ_PBX_UART1 }
#define PBX_UART2_IRQ		{ IRQ_PBX_UART2 }
#define PBX_UART3_IRQ		{ IRQ_PBX_UART3 }
#define PBX_SSP_IRQ		{ IRQ_PBX_SSP }

/* FPGA Primecells */
APB_DEVICE(aaci,	"fpga:aaci",	AACI,		NULL);
APB_DEVICE(mmc0,	"fpga:mmc0",	MMCI0,		&realview_mmc0_plat_data);
APB_DEVICE(kmi0,	"fpga:kmi0",	KMI0,		NULL);
APB_DEVICE(kmi1,	"fpga:kmi1",	KMI1,		NULL);
APB_DEVICE(uart3,	"fpga:uart3",	PBX_UART3,	NULL);

/* DevChip Primecells */
AHB_DEVICE(smc,	"dev:smc",	PBX_SMC,	NULL);
AHB_DEVICE(sctl,	"dev:sctl",	SCTL,		NULL);
APB_DEVICE(wdog,	"dev:wdog",	PBX_WATCHDOG, 	NULL);
APB_DEVICE(gpio0,	"dev:gpio0",	PBX_GPIO0,	&gpio0_plat_data);
APB_DEVICE(gpio1,	"dev:gpio1",	GPIO1,		&gpio1_plat_data);
APB_DEVICE(gpio2,	"dev:gpio2",	GPIO2,		&gpio2_plat_data);
APB_DEVICE(rtc,		"dev:rtc",	PBX_RTC,	NULL);
APB_DEVICE(sci0,	"dev:sci0",	SCI,		NULL);
APB_DEVICE(uart0,	"dev:uart0",	PBX_UART0,	NULL);
APB_DEVICE(uart1,	"dev:uart1",	PBX_UART1,	NULL);
APB_DEVICE(uart2,	"dev:uart2",	PBX_UART2,	NULL);
APB_DEVICE(ssp0,	"dev:ssp0",	PBX_SSP,	&ssp0_plat_data);

/* Primecells on the NEC ISSP chip */
AHB_DEVICE(clcd,	"issp:clcd",	PBX_CLCD,	&clcd_plat_data);
AHB_DEVICE(dmac,	"issp:dmac",	DMAC,		NULL);

static struct amba_device *amba_devs[] __initdata = {
	&dmac_device,
	&uart0_device,
	&uart1_device,
	&uart2_device,
	&uart3_device,
	&smc_device,
	&clcd_device,
	&sctl_device,
	&wdog_device,
	&gpio0_device,
	&gpio1_device,
	&gpio2_device,
	&rtc_device,
	&sci0_device,
	&ssp0_device,
	&aaci_device,
	&mmc0_device,
	&kmi0_device,
	&kmi1_device,
};

/*
 * RealView PB-X platform devices
 */
static struct resource realview_pbx_flash_resources[] = {
	[0] = {
		.start          = REALVIEW_PBX_FLASH0_BASE,
		.end            = REALVIEW_PBX_FLASH0_BASE + REALVIEW_PBX_FLASH0_SIZE - 1,
		.flags          = IORESOURCE_MEM,
	},
	[1] = {
		.start          = REALVIEW_PBX_FLASH1_BASE,
		.end            = REALVIEW_PBX_FLASH1_BASE + REALVIEW_PBX_FLASH1_SIZE - 1,
		.flags          = IORESOURCE_MEM,
	},
};

static struct resource realview_pbx_smsc911x_resources[] = {
	[0] = {
		.start		= REALVIEW_PBX_ETH_BASE,
		.end		= REALVIEW_PBX_ETH_BASE + SZ_64K - 1,
		.flags		= IORESOURCE_MEM,
	},
	[1] = {
		.start		= IRQ_PBX_ETH,
		.end		= IRQ_PBX_ETH,
		.flags		= IORESOURCE_IRQ,
	},
};

static struct resource realview_pbx_isp1761_resources[] = {
	[0] = {
		.start		= REALVIEW_PBX_USB_BASE,
		.end		= REALVIEW_PBX_USB_BASE + SZ_128K - 1,
		.flags		= IORESOURCE_MEM,
	},
	[1] = {
		.start		= IRQ_PBX_USB,
		.end		= IRQ_PBX_USB,
		.flags		= IORESOURCE_IRQ,
	},
};

static struct resource pmu_resources[] = {
	[0] = {
		.start		= IRQ_PBX_PMU_CPU0,
		.end		= IRQ_PBX_PMU_CPU0,
		.flags		= IORESOURCE_IRQ,
	},
	[1] = {
		.start		= IRQ_PBX_PMU_CPU1,
		.end		= IRQ_PBX_PMU_CPU1,
		.flags		= IORESOURCE_IRQ,
	},
	[2] = {
		.start		= IRQ_PBX_PMU_CPU2,
		.end		= IRQ_PBX_PMU_CPU2,
		.flags		= IORESOURCE_IRQ,
	},
	[3] = {
		.start		= IRQ_PBX_PMU_CPU3,
		.end		= IRQ_PBX_PMU_CPU3,
		.flags		= IORESOURCE_IRQ,
	},
};

static struct platform_device pmu_device = {
	.name			= "arm-pmu",
	.id			= -1,
	.num_resources		= ARRAY_SIZE(pmu_resources),
	.resource		= pmu_resources,
};

static void __init gic_init_irq(void)
{
	/* ARM PBX on-board GIC */
	if (core_tile_pbx11mp() || core_tile_pbxa9mp()) {
		gic_init(0, 29, __io_address(REALVIEW_PBX_TILE_GIC_DIST_BASE),
			 __io_address(REALVIEW_PBX_TILE_GIC_CPU_BASE));
	} else {
		gic_init(0, IRQ_PBX_GIC_START,
			 __io_address(REALVIEW_PBX_GIC_DIST_BASE),
			 __io_address(REALVIEW_PBX_GIC_CPU_BASE));
	}
}

#ifdef CONFIG_HAVE_ARM_TWD
static DEFINE_TWD_LOCAL_TIMER(twd_local_timer,
			      REALVIEW_PBX_TILE_TWD_BASE,
			      IRQ_LOCALTIMER);

static void __init realview_pbx_twd_init(void)
{
	int err = twd_local_timer_register(&twd_local_timer);
	if (err)
		pr_err("twd_local_timer_register failed %d\n", err);
}
#else
#define realview_pbx_twd_init()	do { } while(0)
#endif

static void __init realview_pbx_timer_init(void)
{
	timer0_va_base = __io_address(REALVIEW_PBX_TIMER0_1_BASE);
	timer1_va_base = __io_address(REALVIEW_PBX_TIMER0_1_BASE) + 0x20;
	timer2_va_base = __io_address(REALVIEW_PBX_TIMER2_3_BASE);
	timer3_va_base = __io_address(REALVIEW_PBX_TIMER2_3_BASE) + 0x20;

	realview_clk_init(__io_address(REALVIEW_SYS_BASE), false);
	realview_timer_init(IRQ_PBX_TIMER0_1);
	realview_pbx_twd_init();
}

static void realview_pbx_fixup(struct tag *tags, char **from,
			       struct meminfo *meminfo)
{
#ifdef CONFIG_SPARSEMEM
	/*
	 * Memory configuration with SPARSEMEM enabled on RealView PBX (see
	 * asm/mach/memory.h for more information).
	 */
	meminfo->bank[0].start = 0;
	meminfo->bank[0].size = SZ_256M;
	meminfo->bank[1].start = 0x20000000;
	meminfo->bank[1].size = SZ_512M;
	meminfo->bank[2].start = 0x80000000;
	meminfo->bank[2].size = SZ_256M;
	meminfo->nr_banks = 3;
#else
	realview_fixup(tags, from, meminfo);
#endif
}

static void realview_pbx_restart(char mode, const char *cmd)
{
	void __iomem *reset_ctrl = __io_address(REALVIEW_SYS_RESETCTL);
	void __iomem *lock_ctrl = __io_address(REALVIEW_SYS_LOCK);

	/*
	 * To reset, we hit the on-board reset register
	 * in the system FPGA
	 */
	__raw_writel(REALVIEW_SYS_LOCK_VAL, lock_ctrl);
	__raw_writel(0x00F0, reset_ctrl);
	__raw_writel(0x00F4, reset_ctrl);
	dsb();
}

static void __init realview_pbx_init(void)
{
	int i;

#ifdef CONFIG_CACHE_L2X0
	if (core_tile_pbxa9mp()) {
		void __iomem *l2x0_base =
			__io_address(REALVIEW_PBX_TILE_L220_BASE);

		/* set RAM latencies to 1 cycle for eASIC */
		writel(0, l2x0_base + L2X0_TAG_LATENCY_CTRL);
		writel(0, l2x0_base + L2X0_DATA_LATENCY_CTRL);

		/* 16KB way size, 8-way associativity, parity disabled
		 * Bits:  .. 0 0 0 0 1 00 1 0 1 001 0 000 0 .... .... .... */
		l2x0_init(l2x0_base, 0x02520000, 0xc0000fff);
		platform_device_register(&pmu_device);
	}
#endif

	realview_flash_register(realview_pbx_flash_resources,
				ARRAY_SIZE(realview_pbx_flash_resources));
	realview_eth_register(NULL, realview_pbx_smsc911x_resources);
	platform_device_register(&realview_i2c_device);
	platform_device_register(&realview_cf_device);
	realview_usb_register(realview_pbx_isp1761_resources);

	for (i = 0; i < ARRAY_SIZE(amba_devs); i++) {
		struct amba_device *d = amba_devs[i];
		amba_device_register(d, &iomem_resource);
	}
}

MACHINE_START(REALVIEW_PBX, "ARM-RealView PBX")
	/* Maintainer: ARM Ltd/Deep Blue Solutions Ltd */
	.atag_offset	= 0x100,
	.smp		= smp_ops(realview_smp_ops),
	.fixup		= realview_pbx_fixup,
	.map_io		= realview_pbx_map_io,
	.init_early	= realview_init_early,
	.init_irq	= gic_init_irq,
<<<<<<< HEAD
	.init_time	= realview_pbx_timer_init,
	.handle_irq	= gic_handle_irq,
=======
	.timer		= &realview_pbx_timer,
>>>>>>> 9e47b8bf
	.init_machine	= realview_pbx_init,
#ifdef CONFIG_ZONE_DMA
	.dma_zone_size	= SZ_256M,
#endif
	.restart	= realview_pbx_restart,
MACHINE_END<|MERGE_RESOLUTION|>--- conflicted
+++ resolved
@@ -400,12 +400,7 @@
 	.map_io		= realview_pbx_map_io,
 	.init_early	= realview_init_early,
 	.init_irq	= gic_init_irq,
-<<<<<<< HEAD
 	.init_time	= realview_pbx_timer_init,
-	.handle_irq	= gic_handle_irq,
-=======
-	.timer		= &realview_pbx_timer,
->>>>>>> 9e47b8bf
 	.init_machine	= realview_pbx_init,
 #ifdef CONFIG_ZONE_DMA
 	.dma_zone_size	= SZ_256M,
