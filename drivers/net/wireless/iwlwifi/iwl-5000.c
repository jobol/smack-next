/******************************************************************************
 *
 * Copyright(c) 2007 - 2010 Intel Corporation. All rights reserved.
 *
 * This program is free software; you can redistribute it and/or modify it
 * under the terms of version 2 of the GNU General Public License as
 * published by the Free Software Foundation.
 *
 * This program is distributed in the hope that it will be useful, but WITHOUT
 * ANY WARRANTY; without even the implied warranty of MERCHANTABILITY or
 * FITNESS FOR A PARTICULAR PURPOSE.  See the GNU General Public License for
 * more details.
 *
 * You should have received a copy of the GNU General Public License along with
 * this program; if not, write to the Free Software Foundation, Inc.,
 * 51 Franklin Street, Fifth Floor, Boston, MA 02110, USA
 *
 * The full GNU General Public License is included in this distribution in the
 * file called LICENSE.
 *
 * Contact Information:
 *  Intel Linux Wireless <ilw@linux.intel.com>
 * Intel Corporation, 5200 N.E. Elam Young Parkway, Hillsboro, OR 97124-6497
 *
 *****************************************************************************/

#include <linux/kernel.h>
#include <linux/module.h>
#include <linux/init.h>
#include <linux/pci.h>
#include <linux/dma-mapping.h>
#include <linux/delay.h>
#include <linux/sched.h>
#include <linux/skbuff.h>
#include <linux/netdevice.h>
#include <linux/wireless.h>
#include <net/mac80211.h>
#include <linux/etherdevice.h>
#include <asm/unaligned.h>

#include "iwl-eeprom.h"
#include "iwl-dev.h"
#include "iwl-core.h"
#include "iwl-io.h"
#include "iwl-sta.h"
#include "iwl-helpers.h"
#include "iwl-agn.h"
#include "iwl-agn-led.h"
#include "iwl-agn-hw.h"
#include "iwl-5000-hw.h"
#include "iwl-agn-debugfs.h"

/* Highest firmware API version supported */
#define IWL5000_UCODE_API_MAX 2
#define IWL5150_UCODE_API_MAX 2

/* Lowest firmware API version supported */
#define IWL5000_UCODE_API_MIN 1
#define IWL5150_UCODE_API_MIN 1

#define IWL5000_FW_PRE "iwlwifi-5000-"
#define _IWL5000_MODULE_FIRMWARE(api) IWL5000_FW_PRE #api ".ucode"
#define IWL5000_MODULE_FIRMWARE(api) _IWL5000_MODULE_FIRMWARE(api)

#define IWL5150_FW_PRE "iwlwifi-5150-"
#define _IWL5150_MODULE_FIRMWARE(api) IWL5150_FW_PRE #api ".ucode"
#define IWL5150_MODULE_FIRMWARE(api) _IWL5150_MODULE_FIRMWARE(api)

/* NIC configuration for 5000 series */
static void iwl5000_nic_config(struct iwl_priv *priv)
{
	unsigned long flags;
	u16 radio_cfg;

	spin_lock_irqsave(&priv->lock, flags);

	radio_cfg = iwl_eeprom_query16(priv, EEPROM_RADIO_CONFIG);

	/* write radio config values to register */
	if (EEPROM_RF_CFG_TYPE_MSK(radio_cfg) < EEPROM_RF_CONFIG_TYPE_MAX)
		iwl_set_bit(priv, CSR_HW_IF_CONFIG_REG,
			    EEPROM_RF_CFG_TYPE_MSK(radio_cfg) |
			    EEPROM_RF_CFG_STEP_MSK(radio_cfg) |
			    EEPROM_RF_CFG_DASH_MSK(radio_cfg));

	/* set CSR_HW_CONFIG_REG for uCode use */
	iwl_set_bit(priv, CSR_HW_IF_CONFIG_REG,
		    CSR_HW_IF_CONFIG_REG_BIT_RADIO_SI |
		    CSR_HW_IF_CONFIG_REG_BIT_MAC_SI);

	/* W/A : NIC is stuck in a reset state after Early PCIe power off
	 * (PCIe power is lost before PERST# is asserted),
	 * causing ME FW to lose ownership and not being able to obtain it back.
	 */
	iwl_set_bits_mask_prph(priv, APMG_PS_CTRL_REG,
				APMG_PS_CTRL_EARLY_PWR_OFF_RESET_DIS,
				~APMG_PS_CTRL_EARLY_PWR_OFF_RESET_DIS);


	spin_unlock_irqrestore(&priv->lock, flags);
}

static struct iwl_sensitivity_ranges iwl5000_sensitivity = {
	.min_nrg_cck = 95,
	.max_nrg_cck = 0, /* not used, set to 0 */
	.auto_corr_min_ofdm = 90,
	.auto_corr_min_ofdm_mrc = 170,
	.auto_corr_min_ofdm_x1 = 120,
	.auto_corr_min_ofdm_mrc_x1 = 240,

	.auto_corr_max_ofdm = 120,
	.auto_corr_max_ofdm_mrc = 210,
	.auto_corr_max_ofdm_x1 = 120,
	.auto_corr_max_ofdm_mrc_x1 = 240,

	.auto_corr_min_cck = 125,
	.auto_corr_max_cck = 200,
	.auto_corr_min_cck_mrc = 170,
	.auto_corr_max_cck_mrc = 400,
	.nrg_th_cck = 95,
	.nrg_th_ofdm = 95,

	.barker_corr_th_min = 190,
	.barker_corr_th_min_mrc = 390,
	.nrg_th_cca = 62,
};

static struct iwl_sensitivity_ranges iwl5150_sensitivity = {
	.min_nrg_cck = 95,
	.max_nrg_cck = 0, /* not used, set to 0 */
	.auto_corr_min_ofdm = 90,
	.auto_corr_min_ofdm_mrc = 170,
	.auto_corr_min_ofdm_x1 = 105,
	.auto_corr_min_ofdm_mrc_x1 = 220,

	.auto_corr_max_ofdm = 120,
	.auto_corr_max_ofdm_mrc = 210,
	/* max = min for performance bug in 5150 DSP */
	.auto_corr_max_ofdm_x1 = 105,
	.auto_corr_max_ofdm_mrc_x1 = 220,

	.auto_corr_min_cck = 125,
	.auto_corr_max_cck = 200,
	.auto_corr_min_cck_mrc = 170,
	.auto_corr_max_cck_mrc = 400,
	.nrg_th_cck = 95,
	.nrg_th_ofdm = 95,

	.barker_corr_th_min = 190,
	.barker_corr_th_min_mrc = 390,
	.nrg_th_cca = 62,
};

static void iwl5150_set_ct_threshold(struct iwl_priv *priv)
{
	const s32 volt2temp_coef = IWL_5150_VOLTAGE_TO_TEMPERATURE_COEFF;
	s32 threshold = (s32)CELSIUS_TO_KELVIN(CT_KILL_THRESHOLD_LEGACY) -
			iwl_temp_calib_to_offset(priv);

	priv->hw_params.ct_kill_threshold = threshold * volt2temp_coef;
}

static void iwl5000_set_ct_threshold(struct iwl_priv *priv)
{
	/* want Celsius */
	priv->hw_params.ct_kill_threshold = CT_KILL_THRESHOLD_LEGACY;
}

static int iwl5000_hw_set_hw_params(struct iwl_priv *priv)
{
	if (priv->cfg->mod_params->num_of_queues >= IWL_MIN_NUM_QUEUES &&
	    priv->cfg->mod_params->num_of_queues <= IWLAGN_NUM_QUEUES)
		priv->cfg->num_of_queues =
			priv->cfg->mod_params->num_of_queues;

	priv->hw_params.max_txq_num = priv->cfg->num_of_queues;
	priv->hw_params.dma_chnl_num = FH50_TCSR_CHNL_NUM;
	priv->hw_params.scd_bc_tbls_size =
			priv->cfg->num_of_queues *
			sizeof(struct iwlagn_scd_bc_tbl);
	priv->hw_params.tfd_size = sizeof(struct iwl_tfd);
	priv->hw_params.max_stations = IWL5000_STATION_COUNT;
	priv->hw_params.bcast_sta_id = IWL5000_BROADCAST_ID;

	priv->hw_params.max_data_size = IWLAGN_RTC_DATA_SIZE;
	priv->hw_params.max_inst_size = IWLAGN_RTC_INST_SIZE;

	priv->hw_params.max_bsm_size = 0;
	priv->hw_params.ht40_channel =  BIT(IEEE80211_BAND_2GHZ) |
					BIT(IEEE80211_BAND_5GHZ);
	priv->hw_params.rx_wrt_ptr_reg = FH_RSCSR_CHNL0_WPTR;

	priv->hw_params.tx_chains_num = num_of_ant(priv->cfg->valid_tx_ant);
	priv->hw_params.rx_chains_num = num_of_ant(priv->cfg->valid_rx_ant);
	priv->hw_params.valid_tx_ant = priv->cfg->valid_tx_ant;
	priv->hw_params.valid_rx_ant = priv->cfg->valid_rx_ant;

	if (priv->cfg->ops->lib->temp_ops.set_ct_kill)
		priv->cfg->ops->lib->temp_ops.set_ct_kill(priv);

	/* Set initial sensitivity parameters */
	/* Set initial calibration set */
<<<<<<< HEAD
	switch (priv->hw_rev & CSR_HW_REV_TYPE_MSK) {
	case CSR_HW_REV_TYPE_5150:
		priv->hw_params.sens = &iwl5150_sensitivity;
		priv->hw_params.calib_init_cfg =
			BIT(IWL_CALIB_DC)		|
			BIT(IWL_CALIB_LO)		|
			BIT(IWL_CALIB_TX_IQ) 		|
			BIT(IWL_CALIB_BASE_BAND);

		break;
	default:
		priv->hw_params.sens = &iwl5000_sensitivity;
		priv->hw_params.calib_init_cfg =
			BIT(IWL_CALIB_XTAL)		|
			BIT(IWL_CALIB_LO)		|
			BIT(IWL_CALIB_TX_IQ) 		|
			BIT(IWL_CALIB_TX_IQ_PERD)	|
			BIT(IWL_CALIB_BASE_BAND);
		break;
	}
=======
	priv->hw_params.sens = &iwl5000_sensitivity;
	priv->hw_params.calib_init_cfg =
		BIT(IWL_CALIB_XTAL)		|
		BIT(IWL_CALIB_LO)		|
		BIT(IWL_CALIB_TX_IQ)		|
		BIT(IWL_CALIB_TX_IQ_PERD)	|
		BIT(IWL_CALIB_BASE_BAND);

	return 0;
}

static int iwl5150_hw_set_hw_params(struct iwl_priv *priv)
{
	if (priv->cfg->mod_params->num_of_queues >= IWL_MIN_NUM_QUEUES &&
	    priv->cfg->mod_params->num_of_queues <= IWLAGN_NUM_QUEUES)
		priv->cfg->num_of_queues =
			priv->cfg->mod_params->num_of_queues;

	priv->hw_params.max_txq_num = priv->cfg->num_of_queues;
	priv->hw_params.dma_chnl_num = FH50_TCSR_CHNL_NUM;
	priv->hw_params.scd_bc_tbls_size =
			priv->cfg->num_of_queues *
			sizeof(struct iwlagn_scd_bc_tbl);
	priv->hw_params.tfd_size = sizeof(struct iwl_tfd);
	priv->hw_params.max_stations = IWL5000_STATION_COUNT;
	priv->hw_params.bcast_sta_id = IWL5000_BROADCAST_ID;

	priv->hw_params.max_data_size = IWLAGN_RTC_DATA_SIZE;
	priv->hw_params.max_inst_size = IWLAGN_RTC_INST_SIZE;

	priv->hw_params.max_bsm_size = 0;
	priv->hw_params.ht40_channel =  BIT(IEEE80211_BAND_2GHZ) |
					BIT(IEEE80211_BAND_5GHZ);
	priv->hw_params.rx_wrt_ptr_reg = FH_RSCSR_CHNL0_WPTR;

	priv->hw_params.tx_chains_num = num_of_ant(priv->cfg->valid_tx_ant);
	priv->hw_params.rx_chains_num = num_of_ant(priv->cfg->valid_rx_ant);
	priv->hw_params.valid_tx_ant = priv->cfg->valid_tx_ant;
	priv->hw_params.valid_rx_ant = priv->cfg->valid_rx_ant;

	if (priv->cfg->ops->lib->temp_ops.set_ct_kill)
		priv->cfg->ops->lib->temp_ops.set_ct_kill(priv);

	/* Set initial sensitivity parameters */
	/* Set initial calibration set */
	priv->hw_params.sens = &iwl5150_sensitivity;
	priv->hw_params.calib_init_cfg =
		BIT(IWL_CALIB_DC)		|
		BIT(IWL_CALIB_LO)		|
		BIT(IWL_CALIB_TX_IQ)		|
		BIT(IWL_CALIB_BASE_BAND);
>>>>>>> adfba3c7

	return 0;
}

static void iwl5150_temperature(struct iwl_priv *priv)
{
	u32 vt = 0;
	s32 offset =  iwl_temp_calib_to_offset(priv);

	vt = le32_to_cpu(priv->statistics.general.temperature);
	vt = vt / IWL_5150_VOLTAGE_TO_TEMPERATURE_COEFF + offset;
	/* now vt hold the temperature in Kelvin */
	priv->temperature = KELVIN_TO_CELSIUS(vt);
	iwl_tt_handler(priv);
}

static int iwl5000_hw_channel_switch(struct iwl_priv *priv, u16 channel)
{
	struct iwl5000_channel_switch_cmd cmd;
	const struct iwl_channel_info *ch_info;
	struct iwl_host_cmd hcmd = {
		.id = REPLY_CHANNEL_SWITCH,
		.len = sizeof(cmd),
		.flags = CMD_SIZE_HUGE,
		.data = &cmd,
	};

	IWL_DEBUG_11H(priv, "channel switch from %d to %d\n",
		priv->active_rxon.channel, channel);
	cmd.band = priv->band == IEEE80211_BAND_2GHZ;
	cmd.channel = cpu_to_le16(channel);
	cmd.rxon_flags = priv->staging_rxon.flags;
	cmd.rxon_filter_flags = priv->staging_rxon.filter_flags;
	cmd.switch_time = cpu_to_le32(priv->ucode_beacon_time);
	ch_info = iwl_get_channel_info(priv, priv->band, channel);
	if (ch_info)
		cmd.expect_beacon = is_channel_radar(ch_info);
	else {
		IWL_ERR(priv, "invalid channel switch from %u to %u\n",
			priv->active_rxon.channel, channel);
		return -EFAULT;
	}
	priv->switch_rxon.channel = cpu_to_le16(channel);
	priv->switch_rxon.switch_in_progress = true;

	return iwl_send_cmd_sync(priv, &hcmd);
}

static struct iwl_lib_ops iwl5000_lib = {
	.set_hw_params = iwl5000_hw_set_hw_params,
	.txq_update_byte_cnt_tbl = iwlagn_txq_update_byte_cnt_tbl,
	.txq_inval_byte_cnt_tbl = iwlagn_txq_inval_byte_cnt_tbl,
	.txq_set_sched = iwlagn_txq_set_sched,
	.txq_agg_enable = iwlagn_txq_agg_enable,
	.txq_agg_disable = iwlagn_txq_agg_disable,
	.txq_attach_buf_to_tfd = iwl_hw_txq_attach_buf_to_tfd,
	.txq_free_tfd = iwl_hw_txq_free_tfd,
	.txq_init = iwl_hw_tx_queue_init,
	.rx_handler_setup = iwlagn_rx_handler_setup,
	.setup_deferred_work = iwlagn_setup_deferred_work,
	.is_valid_rtc_data_addr = iwlagn_hw_valid_rtc_data_addr,
	.dump_nic_event_log = iwl_dump_nic_event_log,
	.dump_nic_error_log = iwl_dump_nic_error_log,
	.dump_csr = iwl_dump_csr,
	.dump_fh = iwl_dump_fh,
	.load_ucode = iwlagn_load_ucode,
	.init_alive_start = iwlagn_init_alive_start,
	.alive_notify = iwlagn_alive_notify,
	.send_tx_power = iwlagn_send_tx_power,
	.update_chain_flags = iwl_update_chain_flags,
	.set_channel_switch = iwl5000_hw_channel_switch,
	.apm_ops = {
		.init = iwl_apm_init,
		.stop = iwl_apm_stop,
		.config = iwl5000_nic_config,
		.set_pwr_src = iwl_set_pwr_src,
	},
	.eeprom_ops = {
		.regulatory_bands = {
			EEPROM_REG_BAND_1_CHANNELS,
			EEPROM_REG_BAND_2_CHANNELS,
			EEPROM_REG_BAND_3_CHANNELS,
			EEPROM_REG_BAND_4_CHANNELS,
			EEPROM_REG_BAND_5_CHANNELS,
			EEPROM_REG_BAND_24_HT40_CHANNELS,
			EEPROM_REG_BAND_52_HT40_CHANNELS
		},
		.verify_signature  = iwlcore_eeprom_verify_signature,
		.acquire_semaphore = iwlcore_eeprom_acquire_semaphore,
		.release_semaphore = iwlcore_eeprom_release_semaphore,
		.calib_version	= iwlagn_eeprom_calib_version,
		.query_addr = iwlagn_eeprom_query_addr,
	},
	.post_associate = iwl_post_associate,
	.isr = iwl_isr_ict,
	.config_ap = iwl_config_ap,
	.temp_ops = {
		.temperature = iwlagn_temperature,
		.set_ct_kill = iwl5000_set_ct_threshold,
	 },
	.add_bcast_station = iwl_add_bcast_station,
	.debugfs_ops = {
		.rx_stats_read = iwl_ucode_rx_stats_read,
		.tx_stats_read = iwl_ucode_tx_stats_read,
		.general_stats_read = iwl_ucode_general_stats_read,
	},
	.recover_from_tx_stall = iwl_bg_monitor_recover,
	.check_plcp_health = iwl_good_plcp_health,
	.check_ack_health = iwl_good_ack_health,
};

static struct iwl_lib_ops iwl5150_lib = {
<<<<<<< HEAD
	.set_hw_params = iwl5000_hw_set_hw_params,
=======
	.set_hw_params = iwl5150_hw_set_hw_params,
>>>>>>> adfba3c7
	.txq_update_byte_cnt_tbl = iwlagn_txq_update_byte_cnt_tbl,
	.txq_inval_byte_cnt_tbl = iwlagn_txq_inval_byte_cnt_tbl,
	.txq_set_sched = iwlagn_txq_set_sched,
	.txq_agg_enable = iwlagn_txq_agg_enable,
	.txq_agg_disable = iwlagn_txq_agg_disable,
	.txq_attach_buf_to_tfd = iwl_hw_txq_attach_buf_to_tfd,
	.txq_free_tfd = iwl_hw_txq_free_tfd,
	.txq_init = iwl_hw_tx_queue_init,
	.rx_handler_setup = iwlagn_rx_handler_setup,
	.setup_deferred_work = iwlagn_setup_deferred_work,
	.is_valid_rtc_data_addr = iwlagn_hw_valid_rtc_data_addr,
	.dump_nic_event_log = iwl_dump_nic_event_log,
	.dump_nic_error_log = iwl_dump_nic_error_log,
	.dump_csr = iwl_dump_csr,
	.load_ucode = iwlagn_load_ucode,
	.init_alive_start = iwlagn_init_alive_start,
	.alive_notify = iwlagn_alive_notify,
	.send_tx_power = iwlagn_send_tx_power,
	.update_chain_flags = iwl_update_chain_flags,
	.set_channel_switch = iwl5000_hw_channel_switch,
	.apm_ops = {
		.init = iwl_apm_init,
		.stop = iwl_apm_stop,
		.config = iwl5000_nic_config,
		.set_pwr_src = iwl_set_pwr_src,
	},
	.eeprom_ops = {
		.regulatory_bands = {
			EEPROM_REG_BAND_1_CHANNELS,
			EEPROM_REG_BAND_2_CHANNELS,
			EEPROM_REG_BAND_3_CHANNELS,
			EEPROM_REG_BAND_4_CHANNELS,
			EEPROM_REG_BAND_5_CHANNELS,
			EEPROM_REG_BAND_24_HT40_CHANNELS,
			EEPROM_REG_BAND_52_HT40_CHANNELS
		},
		.verify_signature  = iwlcore_eeprom_verify_signature,
		.acquire_semaphore = iwlcore_eeprom_acquire_semaphore,
		.release_semaphore = iwlcore_eeprom_release_semaphore,
		.calib_version	= iwlagn_eeprom_calib_version,
		.query_addr = iwlagn_eeprom_query_addr,
	},
	.post_associate = iwl_post_associate,
	.isr = iwl_isr_ict,
	.config_ap = iwl_config_ap,
	.temp_ops = {
		.temperature = iwl5150_temperature,
		.set_ct_kill = iwl5150_set_ct_threshold,
	 },
	.add_bcast_station = iwl_add_bcast_station,
	.debugfs_ops = {
		.rx_stats_read = iwl_ucode_rx_stats_read,
		.tx_stats_read = iwl_ucode_tx_stats_read,
		.general_stats_read = iwl_ucode_general_stats_read,
	},
	.recover_from_tx_stall = iwl_bg_monitor_recover,
	.check_plcp_health = iwl_good_plcp_health,
	.check_ack_health = iwl_good_ack_health,
};

static const struct iwl_ops iwl5000_ops = {
	.ucode = &iwlagn_ucode,
	.lib = &iwl5000_lib,
	.hcmd = &iwlagn_hcmd,
	.utils = &iwlagn_hcmd_utils,
	.led = &iwlagn_led_ops,
};

static const struct iwl_ops iwl5150_ops = {
	.ucode = &iwlagn_ucode,
	.lib = &iwl5150_lib,
	.hcmd = &iwlagn_hcmd,
	.utils = &iwlagn_hcmd_utils,
	.led = &iwlagn_led_ops,
};

struct iwl_cfg iwl5300_agn_cfg = {
	.name = "Intel(R) Ultimate N WiFi Link 5300 AGN",
	.fw_name_pre = IWL5000_FW_PRE,
	.ucode_api_max = IWL5000_UCODE_API_MAX,
	.ucode_api_min = IWL5000_UCODE_API_MIN,
	.sku = IWL_SKU_A|IWL_SKU_G|IWL_SKU_N,
	.ops = &iwl5000_ops,
	.eeprom_size = IWLAGN_EEPROM_IMG_SIZE,
	.eeprom_ver = EEPROM_5000_EEPROM_VERSION,
	.eeprom_calib_ver = EEPROM_5000_TX_POWER_VERSION,
	.num_of_queues = IWLAGN_NUM_QUEUES,
	.num_of_ampdu_queues = IWLAGN_NUM_AMPDU_QUEUES,
	.mod_params = &iwlagn_mod_params,
	.valid_tx_ant = ANT_ABC,
	.valid_rx_ant = ANT_ABC,
	.pll_cfg_val = CSR50_ANA_PLL_CFG_VAL,
	.set_l0s = true,
	.use_bsm = false,
	.ht_greenfield_support = true,
	.led_compensation = 51,
	.use_rts_for_ht = true, /* use rts/cts protection */
	.chain_noise_num_beacons = IWL_CAL_NUM_BEACONS,
	.plcp_delta_threshold = IWL_MAX_PLCP_ERR_LONG_THRESHOLD_DEF,
	.chain_noise_scale = 1000,
	.monitor_recover_period = IWL_MONITORING_PERIOD,
	.max_event_log_size = 512,
};

struct iwl_cfg iwl5100_bgn_cfg = {
	.name = "Intel(R) WiFi Link 5100 BGN",
	.fw_name_pre = IWL5000_FW_PRE,
	.ucode_api_max = IWL5000_UCODE_API_MAX,
	.ucode_api_min = IWL5000_UCODE_API_MIN,
	.sku = IWL_SKU_G|IWL_SKU_N,
	.ops = &iwl5000_ops,
	.eeprom_size = IWLAGN_EEPROM_IMG_SIZE,
	.eeprom_ver = EEPROM_5000_EEPROM_VERSION,
	.eeprom_calib_ver = EEPROM_5000_TX_POWER_VERSION,
	.num_of_queues = IWLAGN_NUM_QUEUES,
	.num_of_ampdu_queues = IWLAGN_NUM_AMPDU_QUEUES,
	.mod_params = &iwlagn_mod_params,
	.valid_tx_ant = ANT_B,
	.valid_rx_ant = ANT_AB,
	.pll_cfg_val = CSR50_ANA_PLL_CFG_VAL,
	.set_l0s = true,
	.use_bsm = false,
	.ht_greenfield_support = true,
	.led_compensation = 51,
	.use_rts_for_ht = true, /* use rts/cts protection */
	.chain_noise_num_beacons = IWL_CAL_NUM_BEACONS,
	.plcp_delta_threshold = IWL_MAX_PLCP_ERR_LONG_THRESHOLD_DEF,
	.chain_noise_scale = 1000,
	.monitor_recover_period = IWL_MONITORING_PERIOD,
	.max_event_log_size = 512,
};

struct iwl_cfg iwl5100_abg_cfg = {
	.name = "Intel(R) WiFi Link 5100 ABG",
	.fw_name_pre = IWL5000_FW_PRE,
	.ucode_api_max = IWL5000_UCODE_API_MAX,
	.ucode_api_min = IWL5000_UCODE_API_MIN,
	.sku = IWL_SKU_A|IWL_SKU_G,
	.ops = &iwl5000_ops,
	.eeprom_size = IWLAGN_EEPROM_IMG_SIZE,
	.eeprom_ver = EEPROM_5000_EEPROM_VERSION,
	.eeprom_calib_ver = EEPROM_5000_TX_POWER_VERSION,
	.num_of_queues = IWLAGN_NUM_QUEUES,
	.num_of_ampdu_queues = IWLAGN_NUM_AMPDU_QUEUES,
	.mod_params = &iwlagn_mod_params,
	.valid_tx_ant = ANT_B,
	.valid_rx_ant = ANT_AB,
	.pll_cfg_val = CSR50_ANA_PLL_CFG_VAL,
	.set_l0s = true,
	.use_bsm = false,
	.led_compensation = 51,
	.chain_noise_num_beacons = IWL_CAL_NUM_BEACONS,
	.plcp_delta_threshold = IWL_MAX_PLCP_ERR_LONG_THRESHOLD_DEF,
	.chain_noise_scale = 1000,
	.monitor_recover_period = IWL_MONITORING_PERIOD,
	.max_event_log_size = 512,
};

struct iwl_cfg iwl5100_agn_cfg = {
	.name = "Intel(R) WiFi Link 5100 AGN",
	.fw_name_pre = IWL5000_FW_PRE,
	.ucode_api_max = IWL5000_UCODE_API_MAX,
	.ucode_api_min = IWL5000_UCODE_API_MIN,
	.sku = IWL_SKU_A|IWL_SKU_G|IWL_SKU_N,
	.ops = &iwl5000_ops,
	.eeprom_size = IWLAGN_EEPROM_IMG_SIZE,
	.eeprom_ver = EEPROM_5000_EEPROM_VERSION,
	.eeprom_calib_ver = EEPROM_5000_TX_POWER_VERSION,
	.num_of_queues = IWLAGN_NUM_QUEUES,
	.num_of_ampdu_queues = IWLAGN_NUM_AMPDU_QUEUES,
	.mod_params = &iwlagn_mod_params,
	.valid_tx_ant = ANT_B,
	.valid_rx_ant = ANT_AB,
	.pll_cfg_val = CSR50_ANA_PLL_CFG_VAL,
	.set_l0s = true,
	.use_bsm = false,
	.ht_greenfield_support = true,
	.led_compensation = 51,
	.use_rts_for_ht = true, /* use rts/cts protection */
	.chain_noise_num_beacons = IWL_CAL_NUM_BEACONS,
	.plcp_delta_threshold = IWL_MAX_PLCP_ERR_LONG_THRESHOLD_DEF,
	.chain_noise_scale = 1000,
	.monitor_recover_period = IWL_MONITORING_PERIOD,
	.max_event_log_size = 512,
};

struct iwl_cfg iwl5350_agn_cfg = {
	.name = "Intel(R) WiMAX/WiFi Link 5350 AGN",
	.fw_name_pre = IWL5000_FW_PRE,
	.ucode_api_max = IWL5000_UCODE_API_MAX,
	.ucode_api_min = IWL5000_UCODE_API_MIN,
	.sku = IWL_SKU_A|IWL_SKU_G|IWL_SKU_N,
	.ops = &iwl5000_ops,
	.eeprom_size = IWLAGN_EEPROM_IMG_SIZE,
	.eeprom_ver = EEPROM_5050_EEPROM_VERSION,
	.eeprom_calib_ver = EEPROM_5050_TX_POWER_VERSION,
	.num_of_queues = IWLAGN_NUM_QUEUES,
	.num_of_ampdu_queues = IWLAGN_NUM_AMPDU_QUEUES,
	.mod_params = &iwlagn_mod_params,
	.valid_tx_ant = ANT_ABC,
	.valid_rx_ant = ANT_ABC,
	.pll_cfg_val = CSR50_ANA_PLL_CFG_VAL,
	.set_l0s = true,
	.use_bsm = false,
	.ht_greenfield_support = true,
	.led_compensation = 51,
	.use_rts_for_ht = true, /* use rts/cts protection */
	.chain_noise_num_beacons = IWL_CAL_NUM_BEACONS,
	.plcp_delta_threshold = IWL_MAX_PLCP_ERR_LONG_THRESHOLD_DEF,
	.chain_noise_scale = 1000,
	.monitor_recover_period = IWL_MONITORING_PERIOD,
	.max_event_log_size = 512,
};

struct iwl_cfg iwl5150_agn_cfg = {
	.name = "Intel(R) WiMAX/WiFi Link 5150 AGN",
	.fw_name_pre = IWL5150_FW_PRE,
	.ucode_api_max = IWL5150_UCODE_API_MAX,
	.ucode_api_min = IWL5150_UCODE_API_MIN,
	.sku = IWL_SKU_A|IWL_SKU_G|IWL_SKU_N,
	.ops = &iwl5150_ops,
	.eeprom_size = IWLAGN_EEPROM_IMG_SIZE,
	.eeprom_ver = EEPROM_5050_EEPROM_VERSION,
	.eeprom_calib_ver = EEPROM_5050_TX_POWER_VERSION,
	.num_of_queues = IWLAGN_NUM_QUEUES,
	.num_of_ampdu_queues = IWLAGN_NUM_AMPDU_QUEUES,
	.mod_params = &iwlagn_mod_params,
	.valid_tx_ant = ANT_A,
	.valid_rx_ant = ANT_AB,
	.pll_cfg_val = CSR50_ANA_PLL_CFG_VAL,
	.set_l0s = true,
	.use_bsm = false,
	.ht_greenfield_support = true,
	.led_compensation = 51,
	.use_rts_for_ht = true, /* use rts/cts protection */
	.chain_noise_num_beacons = IWL_CAL_NUM_BEACONS,
	.plcp_delta_threshold = IWL_MAX_PLCP_ERR_LONG_THRESHOLD_DEF,
	.chain_noise_scale = 1000,
	.monitor_recover_period = IWL_MONITORING_PERIOD,
	.max_event_log_size = 512,
};

struct iwl_cfg iwl5150_abg_cfg = {
	.name = "Intel(R) WiMAX/WiFi Link 5150 ABG",
	.fw_name_pre = IWL5150_FW_PRE,
	.ucode_api_max = IWL5150_UCODE_API_MAX,
	.ucode_api_min = IWL5150_UCODE_API_MIN,
	.sku = IWL_SKU_A|IWL_SKU_G,
	.ops = &iwl5150_ops,
	.eeprom_size = IWLAGN_EEPROM_IMG_SIZE,
	.eeprom_ver = EEPROM_5050_EEPROM_VERSION,
	.eeprom_calib_ver = EEPROM_5050_TX_POWER_VERSION,
	.num_of_queues = IWLAGN_NUM_QUEUES,
	.num_of_ampdu_queues = IWLAGN_NUM_AMPDU_QUEUES,
	.mod_params = &iwlagn_mod_params,
	.valid_tx_ant = ANT_A,
	.valid_rx_ant = ANT_AB,
	.pll_cfg_val = CSR50_ANA_PLL_CFG_VAL,
	.set_l0s = true,
	.use_bsm = false,
	.led_compensation = 51,
	.chain_noise_num_beacons = IWL_CAL_NUM_BEACONS,
	.plcp_delta_threshold = IWL_MAX_PLCP_ERR_LONG_THRESHOLD_DEF,
	.chain_noise_scale = 1000,
	.monitor_recover_period = IWL_MONITORING_PERIOD,
	.max_event_log_size = 512,
};

MODULE_FIRMWARE(IWL5000_MODULE_FIRMWARE(IWL5000_UCODE_API_MAX));
MODULE_FIRMWARE(IWL5150_MODULE_FIRMWARE(IWL5150_UCODE_API_MAX));<|MERGE_RESOLUTION|>--- conflicted
+++ resolved
@@ -200,28 +200,6 @@
 
 	/* Set initial sensitivity parameters */
 	/* Set initial calibration set */
-<<<<<<< HEAD
-	switch (priv->hw_rev & CSR_HW_REV_TYPE_MSK) {
-	case CSR_HW_REV_TYPE_5150:
-		priv->hw_params.sens = &iwl5150_sensitivity;
-		priv->hw_params.calib_init_cfg =
-			BIT(IWL_CALIB_DC)		|
-			BIT(IWL_CALIB_LO)		|
-			BIT(IWL_CALIB_TX_IQ) 		|
-			BIT(IWL_CALIB_BASE_BAND);
-
-		break;
-	default:
-		priv->hw_params.sens = &iwl5000_sensitivity;
-		priv->hw_params.calib_init_cfg =
-			BIT(IWL_CALIB_XTAL)		|
-			BIT(IWL_CALIB_LO)		|
-			BIT(IWL_CALIB_TX_IQ) 		|
-			BIT(IWL_CALIB_TX_IQ_PERD)	|
-			BIT(IWL_CALIB_BASE_BAND);
-		break;
-	}
-=======
 	priv->hw_params.sens = &iwl5000_sensitivity;
 	priv->hw_params.calib_init_cfg =
 		BIT(IWL_CALIB_XTAL)		|
@@ -273,7 +251,6 @@
 		BIT(IWL_CALIB_LO)		|
 		BIT(IWL_CALIB_TX_IQ)		|
 		BIT(IWL_CALIB_BASE_BAND);
->>>>>>> adfba3c7
 
 	return 0;
 }
@@ -386,11 +363,7 @@
 };
 
 static struct iwl_lib_ops iwl5150_lib = {
-<<<<<<< HEAD
-	.set_hw_params = iwl5000_hw_set_hw_params,
-=======
 	.set_hw_params = iwl5150_hw_set_hw_params,
->>>>>>> adfba3c7
 	.txq_update_byte_cnt_tbl = iwlagn_txq_update_byte_cnt_tbl,
 	.txq_inval_byte_cnt_tbl = iwlagn_txq_inval_byte_cnt_tbl,
 	.txq_set_sched = iwlagn_txq_set_sched,
