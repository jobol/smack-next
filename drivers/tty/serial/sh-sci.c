/*
 * SuperH on-chip serial module support.  (SCI with no FIFO / with FIFO)
 *
 *  Copyright (C) 2002 - 2011  Paul Mundt
 *  Modified to support SH7720 SCIF. Markus Brunner, Mark Jonas (Jul 2007).
 *
 * based off of the old drivers/char/sh-sci.c by:
 *
 *   Copyright (C) 1999, 2000  Niibe Yutaka
 *   Copyright (C) 2000  Sugioka Toshinobu
 *   Modified to support multiple serial ports. Stuart Menefy (May 2000).
 *   Modified to support SecureEdge. David McCullough (2002)
 *   Modified to support SH7300 SCIF. Takashi Kusuda (Jun 2003).
 *   Removed SH7300 support (Jul 2007).
 *
 * This file is subject to the terms and conditions of the GNU General Public
 * License.  See the file "COPYING" in the main directory of this archive
 * for more details.
 */
#if defined(CONFIG_SERIAL_SH_SCI_CONSOLE) && defined(CONFIG_MAGIC_SYSRQ)
#define SUPPORT_SYSRQ
#endif

#undef DEBUG

#include <linux/module.h>
#include <linux/errno.h>
#include <linux/timer.h>
#include <linux/interrupt.h>
#include <linux/tty.h>
#include <linux/tty_flip.h>
#include <linux/serial.h>
#include <linux/major.h>
#include <linux/string.h>
#include <linux/sysrq.h>
#include <linux/ioport.h>
#include <linux/mm.h>
#include <linux/init.h>
#include <linux/delay.h>
#include <linux/console.h>
#include <linux/platform_device.h>
#include <linux/serial_sci.h>
#include <linux/notifier.h>
#include <linux/pm_runtime.h>
#include <linux/cpufreq.h>
#include <linux/clk.h>
#include <linux/ctype.h>
#include <linux/err.h>
#include <linux/dmaengine.h>
#include <linux/scatterlist.h>
#include <linux/slab.h>

#ifdef CONFIG_SUPERH
#include <asm/sh_bios.h>
#endif

#ifdef CONFIG_H8300
#include <asm/gpio.h>
#endif

#include "sh-sci.h"

struct sci_port {
	struct uart_port	port;

	/* Platform configuration */
	struct plat_sci_port	*cfg;

	/* Port enable callback */
	void			(*enable)(struct uart_port *port);

	/* Port disable callback */
	void			(*disable)(struct uart_port *port);

	/* Break timer */
	struct timer_list	break_timer;
	int			break_flag;

	/* Interface clock */
	struct clk		*iclk;
	/* Function clock */
	struct clk		*fclk;

	struct dma_chan			*chan_tx;
	struct dma_chan			*chan_rx;

#ifdef CONFIG_SERIAL_SH_SCI_DMA
	struct dma_async_tx_descriptor	*desc_tx;
	struct dma_async_tx_descriptor	*desc_rx[2];
	dma_cookie_t			cookie_tx;
	dma_cookie_t			cookie_rx[2];
	dma_cookie_t			active_rx;
	struct scatterlist		sg_tx;
	unsigned int			sg_len_tx;
	struct scatterlist		sg_rx[2];
	size_t				buf_len_rx;
	struct sh_dmae_slave		param_tx;
	struct sh_dmae_slave		param_rx;
	struct work_struct		work_tx;
	struct work_struct		work_rx;
	struct timer_list		rx_timer;
	unsigned int			rx_timeout;
#endif

	struct notifier_block		freq_transition;
};

/* Function prototypes */
static void sci_start_tx(struct uart_port *port);
static void sci_stop_tx(struct uart_port *port);
static void sci_start_rx(struct uart_port *port);

#define SCI_NPORTS CONFIG_SERIAL_SH_SCI_NR_UARTS

static struct sci_port sci_ports[SCI_NPORTS];
static struct uart_driver sci_uart_driver;

static inline struct sci_port *
to_sci_port(struct uart_port *uart)
{
	return container_of(uart, struct sci_port, port);
}

#if defined(CONFIG_CONSOLE_POLL) || defined(CONFIG_SERIAL_SH_SCI_CONSOLE)

#ifdef CONFIG_CONSOLE_POLL
static int sci_poll_get_char(struct uart_port *port)
{
	unsigned short status;
	int c;

	do {
		status = sci_in(port, SCxSR);
		if (status & SCxSR_ERRORS(port)) {
			sci_out(port, SCxSR, SCxSR_ERROR_CLEAR(port));
			continue;
		}
		break;
	} while (1);

	if (!(status & SCxSR_RDxF(port)))
		return NO_POLL_CHAR;

	c = sci_in(port, SCxRDR);

	/* Dummy read */
	sci_in(port, SCxSR);
	sci_out(port, SCxSR, SCxSR_RDxF_CLEAR(port));

	return c;
}
#endif

static void sci_poll_put_char(struct uart_port *port, unsigned char c)
{
	unsigned short status;

	do {
		status = sci_in(port, SCxSR);
	} while (!(status & SCxSR_TDxE(port)));

	sci_out(port, SCxTDR, c);
	sci_out(port, SCxSR, SCxSR_TDxE_CLEAR(port) & ~SCxSR_TEND(port));
}
#endif /* CONFIG_CONSOLE_POLL || CONFIG_SERIAL_SH_SCI_CONSOLE */

#if defined(__H8300H__) || defined(__H8300S__)
static void sci_init_pins(struct uart_port *port, unsigned int cflag)
{
	int ch = (port->mapbase - SMR0) >> 3;

	/* set DDR regs */
	H8300_GPIO_DDR(h8300_sci_pins[ch].port,
		       h8300_sci_pins[ch].rx,
		       H8300_GPIO_INPUT);
	H8300_GPIO_DDR(h8300_sci_pins[ch].port,
		       h8300_sci_pins[ch].tx,
		       H8300_GPIO_OUTPUT);

	/* tx mark output*/
	H8300_SCI_DR(ch) |= h8300_sci_pins[ch].tx;
}
#elif defined(CONFIG_CPU_SUBTYPE_SH7710) || defined(CONFIG_CPU_SUBTYPE_SH7712)
static inline void sci_init_pins(struct uart_port *port, unsigned int cflag)
{
	if (port->mapbase == 0xA4400000) {
		__raw_writew(__raw_readw(PACR) & 0xffc0, PACR);
		__raw_writew(__raw_readw(PBCR) & 0x0fff, PBCR);
	} else if (port->mapbase == 0xA4410000)
		__raw_writew(__raw_readw(PBCR) & 0xf003, PBCR);
}
#elif defined(CONFIG_CPU_SUBTYPE_SH7720) || defined(CONFIG_CPU_SUBTYPE_SH7721)
static inline void sci_init_pins(struct uart_port *port, unsigned int cflag)
{
	unsigned short data;

	if (cflag & CRTSCTS) {
		/* enable RTS/CTS */
		if (port->mapbase == 0xa4430000) { /* SCIF0 */
			/* Clear PTCR bit 9-2; enable all scif pins but sck */
			data = __raw_readw(PORT_PTCR);
			__raw_writew((data & 0xfc03), PORT_PTCR);
		} else if (port->mapbase == 0xa4438000) { /* SCIF1 */
			/* Clear PVCR bit 9-2 */
			data = __raw_readw(PORT_PVCR);
			__raw_writew((data & 0xfc03), PORT_PVCR);
		}
	} else {
		if (port->mapbase == 0xa4430000) { /* SCIF0 */
			/* Clear PTCR bit 5-2; enable only tx and rx  */
			data = __raw_readw(PORT_PTCR);
			__raw_writew((data & 0xffc3), PORT_PTCR);
		} else if (port->mapbase == 0xa4438000) { /* SCIF1 */
			/* Clear PVCR bit 5-2 */
			data = __raw_readw(PORT_PVCR);
			__raw_writew((data & 0xffc3), PORT_PVCR);
		}
	}
}
#elif defined(CONFIG_CPU_SH3)
/* For SH7705, SH7706, SH7707, SH7709, SH7709A, SH7729 */
static inline void sci_init_pins(struct uart_port *port, unsigned int cflag)
{
	unsigned short data;

	/* We need to set SCPCR to enable RTS/CTS */
	data = __raw_readw(SCPCR);
	/* Clear out SCP7MD1,0, SCP6MD1,0, SCP4MD1,0*/
	__raw_writew(data & 0x0fcf, SCPCR);

	if (!(cflag & CRTSCTS)) {
		/* We need to set SCPCR to enable RTS/CTS */
		data = __raw_readw(SCPCR);
		/* Clear out SCP7MD1,0, SCP4MD1,0,
		   Set SCP6MD1,0 = {01} (output)  */
		__raw_writew((data & 0x0fcf) | 0x1000, SCPCR);

		data = __raw_readb(SCPDR);
		/* Set /RTS2 (bit6) = 0 */
		__raw_writeb(data & 0xbf, SCPDR);
	}
}
#elif defined(CONFIG_CPU_SUBTYPE_SH7722)
static inline void sci_init_pins(struct uart_port *port, unsigned int cflag)
{
	unsigned short data;

	if (port->mapbase == 0xffe00000) {
		data = __raw_readw(PSCR);
		data &= ~0x03cf;
		if (!(cflag & CRTSCTS))
			data |= 0x0340;

		__raw_writew(data, PSCR);
	}
}
#elif defined(CONFIG_CPU_SUBTYPE_SH7757) || \
      defined(CONFIG_CPU_SUBTYPE_SH7763) || \
      defined(CONFIG_CPU_SUBTYPE_SH7780) || \
      defined(CONFIG_CPU_SUBTYPE_SH7785) || \
      defined(CONFIG_CPU_SUBTYPE_SH7786) || \
      defined(CONFIG_CPU_SUBTYPE_SHX3)
static inline void sci_init_pins(struct uart_port *port, unsigned int cflag)
{
	if (!(cflag & CRTSCTS))
		__raw_writew(0x0080, SCSPTR0); /* Set RTS = 1 */
}
#elif defined(CONFIG_CPU_SH4) && !defined(CONFIG_CPU_SH4A)
static inline void sci_init_pins(struct uart_port *port, unsigned int cflag)
{
	if (!(cflag & CRTSCTS))
		__raw_writew(0x0080, SCSPTR2); /* Set RTS = 1 */
}
#else
static inline void sci_init_pins(struct uart_port *port, unsigned int cflag)
{
	/* Nothing to do */
}
#endif

#if defined(CONFIG_CPU_SUBTYPE_SH7760) || \
    defined(CONFIG_CPU_SUBTYPE_SH7780) || \
    defined(CONFIG_CPU_SUBTYPE_SH7785) || \
    defined(CONFIG_CPU_SUBTYPE_SH7786)
static int scif_txfill(struct uart_port *port)
{
	return sci_in(port, SCTFDR) & 0xff;
}

static int scif_txroom(struct uart_port *port)
{
	return SCIF_TXROOM_MAX - scif_txfill(port);
}

static int scif_rxfill(struct uart_port *port)
{
	return sci_in(port, SCRFDR) & 0xff;
}
#elif defined(CONFIG_CPU_SUBTYPE_SH7763)
static int scif_txfill(struct uart_port *port)
{
	if (port->mapbase == 0xffe00000 ||
	    port->mapbase == 0xffe08000)
		/* SCIF0/1*/
		return sci_in(port, SCTFDR) & 0xff;
	else
		/* SCIF2 */
		return sci_in(port, SCFDR) >> 8;
}

static int scif_txroom(struct uart_port *port)
{
	if (port->mapbase == 0xffe00000 ||
	    port->mapbase == 0xffe08000)
		/* SCIF0/1*/
		return SCIF_TXROOM_MAX - scif_txfill(port);
	else
		/* SCIF2 */
		return SCIF2_TXROOM_MAX - scif_txfill(port);
}

static int scif_rxfill(struct uart_port *port)
{
	if ((port->mapbase == 0xffe00000) ||
	    (port->mapbase == 0xffe08000)) {
		/* SCIF0/1*/
		return sci_in(port, SCRFDR) & 0xff;
	} else {
		/* SCIF2 */
		return sci_in(port, SCFDR) & SCIF2_RFDC_MASK;
	}
}
#elif defined(CONFIG_ARCH_SH7372)
static int scif_txfill(struct uart_port *port)
{
	if (port->type == PORT_SCIFA)
		return sci_in(port, SCFDR) >> 8;
	else
		return sci_in(port, SCTFDR);
}

static int scif_txroom(struct uart_port *port)
{
	return port->fifosize - scif_txfill(port);
}

static int scif_rxfill(struct uart_port *port)
{
	if (port->type == PORT_SCIFA)
		return sci_in(port, SCFDR) & SCIF_RFDC_MASK;
	else
		return sci_in(port, SCRFDR);
}
#else
static int scif_txfill(struct uart_port *port)
{
	return sci_in(port, SCFDR) >> 8;
}

static int scif_txroom(struct uart_port *port)
{
	return SCIF_TXROOM_MAX - scif_txfill(port);
}

static int scif_rxfill(struct uart_port *port)
{
	return sci_in(port, SCFDR) & SCIF_RFDC_MASK;
}
#endif

static int sci_txfill(struct uart_port *port)
{
	return !(sci_in(port, SCxSR) & SCI_TDRE);
}

static int sci_txroom(struct uart_port *port)
{
	return !sci_txfill(port);
}

static int sci_rxfill(struct uart_port *port)
{
	return (sci_in(port, SCxSR) & SCxSR_RDxF(port)) != 0;
}

/* ********************************************************************** *
 *                   the interrupt related routines                       *
 * ********************************************************************** */

static void sci_transmit_chars(struct uart_port *port)
{
	struct circ_buf *xmit = &port->state->xmit;
	unsigned int stopped = uart_tx_stopped(port);
	unsigned short status;
	unsigned short ctrl;
	int count;

	status = sci_in(port, SCxSR);
	if (!(status & SCxSR_TDxE(port))) {
		ctrl = sci_in(port, SCSCR);
		if (uart_circ_empty(xmit))
			ctrl &= ~SCSCR_TIE;
		else
			ctrl |= SCSCR_TIE;
		sci_out(port, SCSCR, ctrl);
		return;
	}

	if (port->type == PORT_SCI)
		count = sci_txroom(port);
	else
		count = scif_txroom(port);

	do {
		unsigned char c;

		if (port->x_char) {
			c = port->x_char;
			port->x_char = 0;
		} else if (!uart_circ_empty(xmit) && !stopped) {
			c = xmit->buf[xmit->tail];
			xmit->tail = (xmit->tail + 1) & (UART_XMIT_SIZE - 1);
		} else {
			break;
		}

		sci_out(port, SCxTDR, c);

		port->icount.tx++;
	} while (--count > 0);

	sci_out(port, SCxSR, SCxSR_TDxE_CLEAR(port));

	if (uart_circ_chars_pending(xmit) < WAKEUP_CHARS)
		uart_write_wakeup(port);
	if (uart_circ_empty(xmit)) {
		sci_stop_tx(port);
	} else {
		ctrl = sci_in(port, SCSCR);

		if (port->type != PORT_SCI) {
			sci_in(port, SCxSR); /* Dummy read */
			sci_out(port, SCxSR, SCxSR_TDxE_CLEAR(port));
		}

		ctrl |= SCSCR_TIE;
		sci_out(port, SCSCR, ctrl);
	}
}

/* On SH3, SCIF may read end-of-break as a space->mark char */
#define STEPFN(c)  ({int __c = (c); (((__c-1)|(__c)) == -1); })

static void sci_receive_chars(struct uart_port *port)
{
	struct sci_port *sci_port = to_sci_port(port);
	struct tty_struct *tty = port->state->port.tty;
	int i, count, copied = 0;
	unsigned short status;
	unsigned char flag;

	status = sci_in(port, SCxSR);
	if (!(status & SCxSR_RDxF(port)))
		return;

	while (1) {
		if (port->type == PORT_SCI)
			count = sci_rxfill(port);
		else
			count = scif_rxfill(port);

		/* Don't copy more bytes than there is room for in the buffer */
		count = tty_buffer_request_room(tty, count);

		/* If for any reason we can't copy more data, we're done! */
		if (count == 0)
			break;

		if (port->type == PORT_SCI) {
			char c = sci_in(port, SCxRDR);
			if (uart_handle_sysrq_char(port, c) ||
			    sci_port->break_flag)
				count = 0;
			else
				tty_insert_flip_char(tty, c, TTY_NORMAL);
		} else {
			for (i = 0; i < count; i++) {
				char c = sci_in(port, SCxRDR);
				status = sci_in(port, SCxSR);
#if defined(CONFIG_CPU_SH3)
				/* Skip "chars" during break */
				if (sci_port->break_flag) {
					if ((c == 0) &&
					    (status & SCxSR_FER(port))) {
						count--; i--;
						continue;
					}

					/* Nonzero => end-of-break */
					dev_dbg(port->dev, "debounce<%02x>\n", c);
					sci_port->break_flag = 0;

					if (STEPFN(c)) {
						count--; i--;
						continue;
					}
				}
#endif /* CONFIG_CPU_SH3 */
				if (uart_handle_sysrq_char(port, c)) {
					count--; i--;
					continue;
				}

				/* Store data and status */
				if (status & SCxSR_FER(port)) {
					flag = TTY_FRAME;
					dev_notice(port->dev, "frame error\n");
				} else if (status & SCxSR_PER(port)) {
					flag = TTY_PARITY;
					dev_notice(port->dev, "parity error\n");
				} else
					flag = TTY_NORMAL;

				tty_insert_flip_char(tty, c, flag);
			}
		}

		sci_in(port, SCxSR); /* dummy read */
		sci_out(port, SCxSR, SCxSR_RDxF_CLEAR(port));

		copied += count;
		port->icount.rx += count;
	}

	if (copied) {
		/* Tell the rest of the system the news. New characters! */
		tty_flip_buffer_push(tty);
	} else {
		sci_in(port, SCxSR); /* dummy read */
		sci_out(port, SCxSR, SCxSR_RDxF_CLEAR(port));
	}
}

#define SCI_BREAK_JIFFIES (HZ/20)

/*
 * The sci generates interrupts during the break,
 * 1 per millisecond or so during the break period, for 9600 baud.
 * So dont bother disabling interrupts.
 * But dont want more than 1 break event.
 * Use a kernel timer to periodically poll the rx line until
 * the break is finished.
 */
static inline void sci_schedule_break_timer(struct sci_port *port)
{
	mod_timer(&port->break_timer, jiffies + SCI_BREAK_JIFFIES);
}

/* Ensure that two consecutive samples find the break over. */
static void sci_break_timer(unsigned long data)
{
	struct sci_port *port = (struct sci_port *)data;

	if (port->enable)
		port->enable(&port->port);

	if (sci_rxd_in(&port->port) == 0) {
		port->break_flag = 1;
		sci_schedule_break_timer(port);
	} else if (port->break_flag == 1) {
		/* break is over. */
		port->break_flag = 2;
		sci_schedule_break_timer(port);
	} else
		port->break_flag = 0;

	if (port->disable)
		port->disable(&port->port);
}

static int sci_handle_errors(struct uart_port *port)
{
	int copied = 0;
	unsigned short status = sci_in(port, SCxSR);
	struct tty_struct *tty = port->state->port.tty;

	if (status & SCxSR_ORER(port)) {
		/* overrun error */
		if (tty_insert_flip_char(tty, 0, TTY_OVERRUN))
			copied++;

		dev_notice(port->dev, "overrun error");
	}

	if (status & SCxSR_FER(port)) {
		if (sci_rxd_in(port) == 0) {
			/* Notify of BREAK */
			struct sci_port *sci_port = to_sci_port(port);

			if (!sci_port->break_flag) {
				sci_port->break_flag = 1;
				sci_schedule_break_timer(sci_port);

				/* Do sysrq handling. */
				if (uart_handle_break(port))
					return 0;

				dev_dbg(port->dev, "BREAK detected\n");

				if (tty_insert_flip_char(tty, 0, TTY_BREAK))
					copied++;
			}

		} else {
			/* frame error */
			if (tty_insert_flip_char(tty, 0, TTY_FRAME))
				copied++;

			dev_notice(port->dev, "frame error\n");
		}
	}

	if (status & SCxSR_PER(port)) {
		/* parity error */
		if (tty_insert_flip_char(tty, 0, TTY_PARITY))
			copied++;

		dev_notice(port->dev, "parity error");
	}

	if (copied)
		tty_flip_buffer_push(tty);

	return copied;
}

static int sci_handle_fifo_overrun(struct uart_port *port)
{
	struct tty_struct *tty = port->state->port.tty;
	int copied = 0;

	if (port->type != PORT_SCIF)
		return 0;

	if ((sci_in(port, SCLSR) & SCIF_ORER) != 0) {
		sci_out(port, SCLSR, 0);

		tty_insert_flip_char(tty, 0, TTY_OVERRUN);
		tty_flip_buffer_push(tty);

		dev_notice(port->dev, "overrun error\n");
		copied++;
	}

	return copied;
}

static int sci_handle_breaks(struct uart_port *port)
{
	int copied = 0;
	unsigned short status = sci_in(port, SCxSR);
	struct tty_struct *tty = port->state->port.tty;
	struct sci_port *s = to_sci_port(port);

	if (uart_handle_break(port))
		return 0;

	if (!s->break_flag && status & SCxSR_BRK(port)) {
#if defined(CONFIG_CPU_SH3)
		/* Debounce break */
		s->break_flag = 1;
#endif
		/* Notify of BREAK */
		if (tty_insert_flip_char(tty, 0, TTY_BREAK))
			copied++;

		dev_dbg(port->dev, "BREAK detected\n");
	}

	if (copied)
		tty_flip_buffer_push(tty);

	copied += sci_handle_fifo_overrun(port);

	return copied;
}

static irqreturn_t sci_rx_interrupt(int irq, void *ptr)
{
#ifdef CONFIG_SERIAL_SH_SCI_DMA
	struct uart_port *port = ptr;
	struct sci_port *s = to_sci_port(port);

	if (s->chan_rx) {
		u16 scr = sci_in(port, SCSCR);
		u16 ssr = sci_in(port, SCxSR);

		/* Disable future Rx interrupts */
		if (port->type == PORT_SCIFA || port->type == PORT_SCIFB) {
			disable_irq_nosync(irq);
			scr |= 0x4000;
		} else {
			scr &= ~SCSCR_RIE;
		}
		sci_out(port, SCSCR, scr);
		/* Clear current interrupt */
		sci_out(port, SCxSR, ssr & ~(1 | SCxSR_RDxF(port)));
		dev_dbg(port->dev, "Rx IRQ %lu: setup t-out in %u jiffies\n",
			jiffies, s->rx_timeout);
		mod_timer(&s->rx_timer, jiffies + s->rx_timeout);

		return IRQ_HANDLED;
	}
#endif

	/* I think sci_receive_chars has to be called irrespective
	 * of whether the I_IXOFF is set, otherwise, how is the interrupt
	 * to be disabled?
	 */
	sci_receive_chars(ptr);

	return IRQ_HANDLED;
}

static irqreturn_t sci_tx_interrupt(int irq, void *ptr)
{
	struct uart_port *port = ptr;
	unsigned long flags;

	spin_lock_irqsave(&port->lock, flags);
	sci_transmit_chars(port);
	spin_unlock_irqrestore(&port->lock, flags);

	return IRQ_HANDLED;
}

static irqreturn_t sci_er_interrupt(int irq, void *ptr)
{
	struct uart_port *port = ptr;

	/* Handle errors */
	if (port->type == PORT_SCI) {
		if (sci_handle_errors(port)) {
			/* discard character in rx buffer */
			sci_in(port, SCxSR);
			sci_out(port, SCxSR, SCxSR_RDxF_CLEAR(port));
		}
	} else {
		sci_handle_fifo_overrun(port);
		sci_rx_interrupt(irq, ptr);
	}

	sci_out(port, SCxSR, SCxSR_ERROR_CLEAR(port));

	/* Kick the transmission */
	sci_tx_interrupt(irq, ptr);

	return IRQ_HANDLED;
}

static irqreturn_t sci_br_interrupt(int irq, void *ptr)
{
	struct uart_port *port = ptr;

	/* Handle BREAKs */
	sci_handle_breaks(port);
	sci_out(port, SCxSR, SCxSR_BREAK_CLEAR(port));

	return IRQ_HANDLED;
}

static inline unsigned long port_rx_irq_mask(struct uart_port *port)
{
	/*
	 * Not all ports (such as SCIFA) will support REIE. Rather than
	 * special-casing the port type, we check the port initialization
	 * IRQ enable mask to see whether the IRQ is desired at all. If
	 * it's unset, it's logically inferred that there's no point in
	 * testing for it.
	 */
	return SCSCR_RIE | (to_sci_port(port)->cfg->scscr & SCSCR_REIE);
}

static irqreturn_t sci_mpxed_interrupt(int irq, void *ptr)
{
	unsigned short ssr_status, scr_status, err_enabled;
	struct uart_port *port = ptr;
	struct sci_port *s = to_sci_port(port);
	irqreturn_t ret = IRQ_NONE;

	ssr_status = sci_in(port, SCxSR);
	scr_status = sci_in(port, SCSCR);
	err_enabled = scr_status & port_rx_irq_mask(port);

	/* Tx Interrupt */
	if ((ssr_status & SCxSR_TDxE(port)) && (scr_status & SCSCR_TIE) &&
	    !s->chan_tx)
		ret = sci_tx_interrupt(irq, ptr);

	/*
	 * Rx Interrupt: if we're using DMA, the DMA controller clears RDF /
	 * DR flags
	 */
	if (((ssr_status & SCxSR_RDxF(port)) || s->chan_rx) &&
	    (scr_status & SCSCR_RIE))
		ret = sci_rx_interrupt(irq, ptr);

	/* Error Interrupt */
	if ((ssr_status & SCxSR_ERRORS(port)) && err_enabled)
		ret = sci_er_interrupt(irq, ptr);

	/* Break Interrupt */
	if ((ssr_status & SCxSR_BRK(port)) && err_enabled)
		ret = sci_br_interrupt(irq, ptr);

	return ret;
}

/*
 * Here we define a transition notifier so that we can update all of our
 * ports' baud rate when the peripheral clock changes.
 */
static int sci_notifier(struct notifier_block *self,
			unsigned long phase, void *p)
{
	struct sci_port *sci_port;
	unsigned long flags;

	sci_port = container_of(self, struct sci_port, freq_transition);

	if ((phase == CPUFREQ_POSTCHANGE) ||
	    (phase == CPUFREQ_RESUMECHANGE)) {
		struct uart_port *port = &sci_port->port;

		spin_lock_irqsave(&port->lock, flags);
		port->uartclk = clk_get_rate(sci_port->iclk);
		spin_unlock_irqrestore(&port->lock, flags);
	}

	return NOTIFY_OK;
}

static void sci_clk_enable(struct uart_port *port)
{
	struct sci_port *sci_port = to_sci_port(port);

	pm_runtime_get_sync(port->dev);

	clk_enable(sci_port->iclk);
	sci_port->port.uartclk = clk_get_rate(sci_port->iclk);
	clk_enable(sci_port->fclk);
}

static void sci_clk_disable(struct uart_port *port)
{
	struct sci_port *sci_port = to_sci_port(port);

	clk_disable(sci_port->fclk);
	clk_disable(sci_port->iclk);

	pm_runtime_put_sync(port->dev);
}

static int sci_request_irq(struct sci_port *port)
{
	int i;
	irqreturn_t (*handlers[4])(int irq, void *ptr) = {
		sci_er_interrupt, sci_rx_interrupt, sci_tx_interrupt,
		sci_br_interrupt,
	};
	const char *desc[] = { "SCI Receive Error", "SCI Receive Data Full",
			       "SCI Transmit Data Empty", "SCI Break" };

	if (port->cfg->irqs[0] == port->cfg->irqs[1]) {
		if (unlikely(!port->cfg->irqs[0]))
			return -ENODEV;

		if (request_irq(port->cfg->irqs[0], sci_mpxed_interrupt,
				IRQF_DISABLED, "sci", port)) {
			dev_err(port->port.dev, "Can't allocate IRQ\n");
			return -ENODEV;
		}
	} else {
		for (i = 0; i < ARRAY_SIZE(handlers); i++) {
			if (unlikely(!port->cfg->irqs[i]))
				continue;

			if (request_irq(port->cfg->irqs[i], handlers[i],
					IRQF_DISABLED, desc[i], port)) {
				dev_err(port->port.dev, "Can't allocate IRQ\n");
				return -ENODEV;
			}
		}
	}

	return 0;
}

static void sci_free_irq(struct sci_port *port)
{
	int i;

	if (port->cfg->irqs[0] == port->cfg->irqs[1])
		free_irq(port->cfg->irqs[0], port);
	else {
		for (i = 0; i < ARRAY_SIZE(port->cfg->irqs); i++) {
			if (!port->cfg->irqs[i])
				continue;

			free_irq(port->cfg->irqs[i], port);
		}
	}
}

static unsigned int sci_tx_empty(struct uart_port *port)
{
	unsigned short status = sci_in(port, SCxSR);
	unsigned short in_tx_fifo = scif_txfill(port);

	return (status & SCxSR_TEND(port)) && !in_tx_fifo ? TIOCSER_TEMT : 0;
}

static void sci_set_mctrl(struct uart_port *port, unsigned int mctrl)
{
	/* This routine is used for seting signals of: DTR, DCD, CTS/RTS */
	/* We use SCIF's hardware for CTS/RTS, so don't need any for that. */
	/* If you have signals for DTR and DCD, please implement here. */
}

static unsigned int sci_get_mctrl(struct uart_port *port)
{
	/* This routine is used for getting signals of: DTR, DCD, DSR, RI,
	   and CTS/RTS */

	return TIOCM_DTR | TIOCM_RTS | TIOCM_DSR;
}

#ifdef CONFIG_SERIAL_SH_SCI_DMA
static void sci_dma_tx_complete(void *arg)
{
	struct sci_port *s = arg;
	struct uart_port *port = &s->port;
	struct circ_buf *xmit = &port->state->xmit;
	unsigned long flags;

	dev_dbg(port->dev, "%s(%d)\n", __func__, port->line);

	spin_lock_irqsave(&port->lock, flags);

	xmit->tail += sg_dma_len(&s->sg_tx);
	xmit->tail &= UART_XMIT_SIZE - 1;

	port->icount.tx += sg_dma_len(&s->sg_tx);

	async_tx_ack(s->desc_tx);
	s->cookie_tx = -EINVAL;
	s->desc_tx = NULL;

	if (uart_circ_chars_pending(xmit) < WAKEUP_CHARS)
		uart_write_wakeup(port);

	if (!uart_circ_empty(xmit)) {
		schedule_work(&s->work_tx);
	} else if (port->type == PORT_SCIFA || port->type == PORT_SCIFB) {
		u16 ctrl = sci_in(port, SCSCR);
		sci_out(port, SCSCR, ctrl & ~SCSCR_TIE);
	}

	spin_unlock_irqrestore(&port->lock, flags);
}

/* Locking: called with port lock held */
static int sci_dma_rx_push(struct sci_port *s, struct tty_struct *tty,
			   size_t count)
{
	struct uart_port *port = &s->port;
	int i, active, room;

	room = tty_buffer_request_room(tty, count);

	if (s->active_rx == s->cookie_rx[0]) {
		active = 0;
	} else if (s->active_rx == s->cookie_rx[1]) {
		active = 1;
	} else {
		dev_err(port->dev, "cookie %d not found!\n", s->active_rx);
		return 0;
	}

	if (room < count)
		dev_warn(port->dev, "Rx overrun: dropping %u bytes\n",
			 count - room);
	if (!room)
		return room;

	for (i = 0; i < room; i++)
		tty_insert_flip_char(tty, ((u8 *)sg_virt(&s->sg_rx[active]))[i],
				     TTY_NORMAL);

	port->icount.rx += room;

	return room;
}

static void sci_dma_rx_complete(void *arg)
{
	struct sci_port *s = arg;
	struct uart_port *port = &s->port;
	struct tty_struct *tty = port->state->port.tty;
	unsigned long flags;
	int count;

	dev_dbg(port->dev, "%s(%d) active #%d\n", __func__, port->line, s->active_rx);

	spin_lock_irqsave(&port->lock, flags);

	count = sci_dma_rx_push(s, tty, s->buf_len_rx);

	mod_timer(&s->rx_timer, jiffies + s->rx_timeout);

	spin_unlock_irqrestore(&port->lock, flags);

	if (count)
		tty_flip_buffer_push(tty);

	schedule_work(&s->work_rx);
}

static void sci_rx_dma_release(struct sci_port *s, bool enable_pio)
{
	struct dma_chan *chan = s->chan_rx;
	struct uart_port *port = &s->port;

	s->chan_rx = NULL;
	s->cookie_rx[0] = s->cookie_rx[1] = -EINVAL;
	dma_release_channel(chan);
	if (sg_dma_address(&s->sg_rx[0]))
		dma_free_coherent(port->dev, s->buf_len_rx * 2,
				  sg_virt(&s->sg_rx[0]), sg_dma_address(&s->sg_rx[0]));
	if (enable_pio)
		sci_start_rx(port);
}

static void sci_tx_dma_release(struct sci_port *s, bool enable_pio)
{
	struct dma_chan *chan = s->chan_tx;
	struct uart_port *port = &s->port;

	s->chan_tx = NULL;
	s->cookie_tx = -EINVAL;
	dma_release_channel(chan);
	if (enable_pio)
		sci_start_tx(port);
}

static void sci_submit_rx(struct sci_port *s)
{
	struct dma_chan *chan = s->chan_rx;
	int i;

	for (i = 0; i < 2; i++) {
		struct scatterlist *sg = &s->sg_rx[i];
		struct dma_async_tx_descriptor *desc;

		desc = chan->device->device_prep_slave_sg(chan,
			sg, 1, DMA_FROM_DEVICE, DMA_PREP_INTERRUPT);

		if (desc) {
			s->desc_rx[i] = desc;
			desc->callback = sci_dma_rx_complete;
			desc->callback_param = s;
			s->cookie_rx[i] = desc->tx_submit(desc);
		}

		if (!desc || s->cookie_rx[i] < 0) {
			if (i) {
				async_tx_ack(s->desc_rx[0]);
				s->cookie_rx[0] = -EINVAL;
			}
			if (desc) {
				async_tx_ack(desc);
				s->cookie_rx[i] = -EINVAL;
			}
			dev_warn(s->port.dev,
				 "failed to re-start DMA, using PIO\n");
			sci_rx_dma_release(s, true);
			return;
		}
		dev_dbg(s->port.dev, "%s(): cookie %d to #%d\n", __func__,
			s->cookie_rx[i], i);
	}

	s->active_rx = s->cookie_rx[0];

	dma_async_issue_pending(chan);
}

static void work_fn_rx(struct work_struct *work)
{
	struct sci_port *s = container_of(work, struct sci_port, work_rx);
	struct uart_port *port = &s->port;
	struct dma_async_tx_descriptor *desc;
	int new;

	if (s->active_rx == s->cookie_rx[0]) {
		new = 0;
	} else if (s->active_rx == s->cookie_rx[1]) {
		new = 1;
	} else {
		dev_err(port->dev, "cookie %d not found!\n", s->active_rx);
		return;
	}
	desc = s->desc_rx[new];

	if (dma_async_is_tx_complete(s->chan_rx, s->active_rx, NULL, NULL) !=
	    DMA_SUCCESS) {
		/* Handle incomplete DMA receive */
		struct tty_struct *tty = port->state->port.tty;
		struct dma_chan *chan = s->chan_rx;
		struct sh_desc *sh_desc = container_of(desc, struct sh_desc,
						       async_tx);
		unsigned long flags;
		int count;

		chan->device->device_control(chan, DMA_TERMINATE_ALL, 0);
		dev_dbg(port->dev, "Read %u bytes with cookie %d\n",
			sh_desc->partial, sh_desc->cookie);

		spin_lock_irqsave(&port->lock, flags);
		count = sci_dma_rx_push(s, tty, sh_desc->partial);
		spin_unlock_irqrestore(&port->lock, flags);

		if (count)
			tty_flip_buffer_push(tty);

		sci_submit_rx(s);

		return;
	}

	s->cookie_rx[new] = desc->tx_submit(desc);
	if (s->cookie_rx[new] < 0) {
		dev_warn(port->dev, "Failed submitting Rx DMA descriptor\n");
		sci_rx_dma_release(s, true);
		return;
	}

	s->active_rx = s->cookie_rx[!new];

	dev_dbg(port->dev, "%s: cookie %d #%d, new active #%d\n", __func__,
		s->cookie_rx[new], new, s->active_rx);
}

static void work_fn_tx(struct work_struct *work)
{
	struct sci_port *s = container_of(work, struct sci_port, work_tx);
	struct dma_async_tx_descriptor *desc;
	struct dma_chan *chan = s->chan_tx;
	struct uart_port *port = &s->port;
	struct circ_buf *xmit = &port->state->xmit;
	struct scatterlist *sg = &s->sg_tx;

	/*
	 * DMA is idle now.
	 * Port xmit buffer is already mapped, and it is one page... Just adjust
	 * offsets and lengths. Since it is a circular buffer, we have to
	 * transmit till the end, and then the rest. Take the port lock to get a
	 * consistent xmit buffer state.
	 */
	spin_lock_irq(&port->lock);
	sg->offset = xmit->tail & (UART_XMIT_SIZE - 1);
	sg_dma_address(sg) = (sg_dma_address(sg) & ~(UART_XMIT_SIZE - 1)) +
		sg->offset;
	sg_dma_len(sg) = min((int)CIRC_CNT(xmit->head, xmit->tail, UART_XMIT_SIZE),
		CIRC_CNT_TO_END(xmit->head, xmit->tail, UART_XMIT_SIZE));
	spin_unlock_irq(&port->lock);

	BUG_ON(!sg_dma_len(sg));

	desc = chan->device->device_prep_slave_sg(chan,
			sg, s->sg_len_tx, DMA_TO_DEVICE,
			DMA_PREP_INTERRUPT | DMA_CTRL_ACK);
	if (!desc) {
		/* switch to PIO */
		sci_tx_dma_release(s, true);
		return;
	}

	dma_sync_sg_for_device(port->dev, sg, 1, DMA_TO_DEVICE);

	spin_lock_irq(&port->lock);
	s->desc_tx = desc;
	desc->callback = sci_dma_tx_complete;
	desc->callback_param = s;
	spin_unlock_irq(&port->lock);
	s->cookie_tx = desc->tx_submit(desc);
	if (s->cookie_tx < 0) {
		dev_warn(port->dev, "Failed submitting Tx DMA descriptor\n");
		/* switch to PIO */
		sci_tx_dma_release(s, true);
		return;
	}

	dev_dbg(port->dev, "%s: %p: %d...%d, cookie %d\n", __func__,
		xmit->buf, xmit->tail, xmit->head, s->cookie_tx);

	dma_async_issue_pending(chan);
}
#endif

static void sci_start_tx(struct uart_port *port)
{
	struct sci_port *s = to_sci_port(port);
	unsigned short ctrl;

#ifdef CONFIG_SERIAL_SH_SCI_DMA
	if (port->type == PORT_SCIFA || port->type == PORT_SCIFB) {
		u16 new, scr = sci_in(port, SCSCR);
		if (s->chan_tx)
			new = scr | 0x8000;
		else
			new = scr & ~0x8000;
		if (new != scr)
			sci_out(port, SCSCR, new);
	}

	if (s->chan_tx && !uart_circ_empty(&s->port.state->xmit) &&
	    s->cookie_tx < 0)
		schedule_work(&s->work_tx);
#endif

	if (!s->chan_tx || port->type == PORT_SCIFA || port->type == PORT_SCIFB) {
		/* Set TIE (Transmit Interrupt Enable) bit in SCSCR */
		ctrl = sci_in(port, SCSCR);
		sci_out(port, SCSCR, ctrl | SCSCR_TIE);
	}
}

static void sci_stop_tx(struct uart_port *port)
{
	unsigned short ctrl;

	/* Clear TIE (Transmit Interrupt Enable) bit in SCSCR */
	ctrl = sci_in(port, SCSCR);

	if (port->type == PORT_SCIFA || port->type == PORT_SCIFB)
		ctrl &= ~0x8000;

	ctrl &= ~SCSCR_TIE;

	sci_out(port, SCSCR, ctrl);
}

static void sci_start_rx(struct uart_port *port)
{
	unsigned short ctrl;

	ctrl = sci_in(port, SCSCR) | port_rx_irq_mask(port);

	if (port->type == PORT_SCIFA || port->type == PORT_SCIFB)
		ctrl &= ~0x4000;

	sci_out(port, SCSCR, ctrl);
}

static void sci_stop_rx(struct uart_port *port)
{
	unsigned short ctrl;

	ctrl = sci_in(port, SCSCR);

	if (port->type == PORT_SCIFA || port->type == PORT_SCIFB)
		ctrl &= ~0x4000;

	ctrl &= ~port_rx_irq_mask(port);

	sci_out(port, SCSCR, ctrl);
}

static void sci_enable_ms(struct uart_port *port)
{
	/* Nothing here yet .. */
}

static void sci_break_ctl(struct uart_port *port, int break_state)
{
	/* Nothing here yet .. */
}

#ifdef CONFIG_SERIAL_SH_SCI_DMA
static bool filter(struct dma_chan *chan, void *slave)
{
	struct sh_dmae_slave *param = slave;

	dev_dbg(chan->device->dev, "%s: slave ID %d\n", __func__,
		param->slave_id);

	if (param->dma_dev == chan->device->dev) {
		chan->private = param;
		return true;
	} else {
		return false;
	}
}

static void rx_timer_fn(unsigned long arg)
{
	struct sci_port *s = (struct sci_port *)arg;
	struct uart_port *port = &s->port;
	u16 scr = sci_in(port, SCSCR);

	if (port->type == PORT_SCIFA || port->type == PORT_SCIFB) {
		scr &= ~0x4000;
		enable_irq(s->cfg->irqs[1]);
	}
	sci_out(port, SCSCR, scr | SCSCR_RIE);
	dev_dbg(port->dev, "DMA Rx timed out\n");
	schedule_work(&s->work_rx);
}

static void sci_request_dma(struct uart_port *port)
{
	struct sci_port *s = to_sci_port(port);
	struct sh_dmae_slave *param;
	struct dma_chan *chan;
	dma_cap_mask_t mask;
	int nent;

	dev_dbg(port->dev, "%s: port %d DMA %p\n", __func__,
		port->line, s->cfg->dma_dev);

	if (!s->cfg->dma_dev)
		return;

	dma_cap_zero(mask);
	dma_cap_set(DMA_SLAVE, mask);

	param = &s->param_tx;

	/* Slave ID, e.g., SHDMA_SLAVE_SCIF0_TX */
	param->slave_id = s->cfg->dma_slave_tx;
	param->dma_dev = s->cfg->dma_dev;

	s->cookie_tx = -EINVAL;
	chan = dma_request_channel(mask, filter, param);
	dev_dbg(port->dev, "%s: TX: got channel %p\n", __func__, chan);
	if (chan) {
		s->chan_tx = chan;
		sg_init_table(&s->sg_tx, 1);
		/* UART circular tx buffer is an aligned page. */
		BUG_ON((int)port->state->xmit.buf & ~PAGE_MASK);
		sg_set_page(&s->sg_tx, virt_to_page(port->state->xmit.buf),
			    UART_XMIT_SIZE, (int)port->state->xmit.buf & ~PAGE_MASK);
		nent = dma_map_sg(port->dev, &s->sg_tx, 1, DMA_TO_DEVICE);
		if (!nent)
			sci_tx_dma_release(s, false);
		else
			dev_dbg(port->dev, "%s: mapped %d@%p to %x\n", __func__,
				sg_dma_len(&s->sg_tx),
				port->state->xmit.buf, sg_dma_address(&s->sg_tx));

		s->sg_len_tx = nent;

		INIT_WORK(&s->work_tx, work_fn_tx);
	}

	param = &s->param_rx;

	/* Slave ID, e.g., SHDMA_SLAVE_SCIF0_RX */
	param->slave_id = s->cfg->dma_slave_rx;
	param->dma_dev = s->cfg->dma_dev;

	chan = dma_request_channel(mask, filter, param);
	dev_dbg(port->dev, "%s: RX: got channel %p\n", __func__, chan);
	if (chan) {
		dma_addr_t dma[2];
		void *buf[2];
		int i;

		s->chan_rx = chan;

		s->buf_len_rx = 2 * max(16, (int)port->fifosize);
		buf[0] = dma_alloc_coherent(port->dev, s->buf_len_rx * 2,
					    &dma[0], GFP_KERNEL);

		if (!buf[0]) {
			dev_warn(port->dev,
				 "failed to allocate dma buffer, using PIO\n");
			sci_rx_dma_release(s, true);
			return;
		}

		buf[1] = buf[0] + s->buf_len_rx;
		dma[1] = dma[0] + s->buf_len_rx;

		for (i = 0; i < 2; i++) {
			struct scatterlist *sg = &s->sg_rx[i];

			sg_init_table(sg, 1);
			sg_set_page(sg, virt_to_page(buf[i]), s->buf_len_rx,
				    (int)buf[i] & ~PAGE_MASK);
			sg_dma_address(sg) = dma[i];
		}

		INIT_WORK(&s->work_rx, work_fn_rx);
		setup_timer(&s->rx_timer, rx_timer_fn, (unsigned long)s);

		sci_submit_rx(s);
	}
}

static void sci_free_dma(struct uart_port *port)
{
	struct sci_port *s = to_sci_port(port);

	if (!s->cfg->dma_dev)
		return;

	if (s->chan_tx)
		sci_tx_dma_release(s, false);
	if (s->chan_rx)
		sci_rx_dma_release(s, false);
}
#else
static inline void sci_request_dma(struct uart_port *port)
{
}

static inline void sci_free_dma(struct uart_port *port)
{
}
#endif

static int sci_startup(struct uart_port *port)
{
	struct sci_port *s = to_sci_port(port);
	int ret;

	dev_dbg(port->dev, "%s(%d)\n", __func__, port->line);

	if (s->enable)
		s->enable(port);

	ret = sci_request_irq(s);
	if (unlikely(ret < 0))
		return ret;

	sci_request_dma(port);

	sci_start_tx(port);
	sci_start_rx(port);

	return 0;
}

static void sci_shutdown(struct uart_port *port)
{
	struct sci_port *s = to_sci_port(port);

	dev_dbg(port->dev, "%s(%d)\n", __func__, port->line);

	sci_stop_rx(port);
	sci_stop_tx(port);

	sci_free_dma(port);
	sci_free_irq(s);

	if (s->disable)
		s->disable(port);
}

static unsigned int sci_scbrr_calc(unsigned int algo_id, unsigned int bps,
				   unsigned long freq)
{
	switch (algo_id) {
	case SCBRR_ALGO_1:
		return ((freq + 16 * bps) / (16 * bps) - 1);
	case SCBRR_ALGO_2:
		return ((freq + 16 * bps) / (32 * bps) - 1);
	case SCBRR_ALGO_3:
		return (((freq * 2) + 16 * bps) / (16 * bps) - 1);
	case SCBRR_ALGO_4:
		return (((freq * 2) + 16 * bps) / (32 * bps) - 1);
	case SCBRR_ALGO_5:
		return (((freq * 1000 / 32) / bps) - 1);
	}

	/* Warn, but use a safe default */
	WARN_ON(1);

	return ((freq + 16 * bps) / (32 * bps) - 1);
}

static void sci_set_termios(struct uart_port *port, struct ktermios *termios,
			    struct ktermios *old)
{
	struct sci_port *s = to_sci_port(port);
	unsigned int status, baud, smr_val, max_baud;
	int t = -1;
	u16 scfcr = 0;

	/*
	 * earlyprintk comes here early on with port->uartclk set to zero.
	 * the clock framework is not up and running at this point so here
	 * we assume that 115200 is the maximum baud rate. please note that
	 * the baud rate is not programmed during earlyprintk - it is assumed
	 * that the previous boot loader has enabled required clocks and
	 * setup the baud rate generator hardware for us already.
	 */
	max_baud = port->uartclk ? port->uartclk / 16 : 115200;

	baud = uart_get_baud_rate(port, termios, old, 0, max_baud);
	if (likely(baud && port->uartclk))
		t = sci_scbrr_calc(s->cfg->scbrr_algo_id, baud, port->uartclk);

	if (s->enable)
		s->enable(port);

	do {
		status = sci_in(port, SCxSR);
	} while (!(status & SCxSR_TEND(port)));

	sci_out(port, SCSCR, 0x00);	/* TE=0, RE=0, CKE1=0 */

	if (port->type != PORT_SCI)
		sci_out(port, SCFCR, scfcr | SCFCR_RFRST | SCFCR_TFRST);

	smr_val = sci_in(port, SCSMR) & 3;

	if ((termios->c_cflag & CSIZE) == CS7)
		smr_val |= 0x40;
	if (termios->c_cflag & PARENB)
		smr_val |= 0x20;
	if (termios->c_cflag & PARODD)
		smr_val |= 0x30;
	if (termios->c_cflag & CSTOPB)
		smr_val |= 0x08;

	uart_update_timeout(port, termios->c_cflag, baud);

	sci_out(port, SCSMR, smr_val);

	dev_dbg(port->dev, "%s: SMR %x, t %x, SCSCR %x\n", __func__, smr_val, t,
		s->cfg->scscr);

	if (t > 0) {
		if (t >= 256) {
			sci_out(port, SCSMR, (sci_in(port, SCSMR) & ~3) | 1);
			t >>= 2;
		} else
			sci_out(port, SCSMR, sci_in(port, SCSMR) & ~3);

		sci_out(port, SCBRR, t);
		udelay((1000000+(baud-1)) / baud); /* Wait one bit interval */
	}

	sci_init_pins(port, termios->c_cflag);
	sci_out(port, SCFCR, scfcr | ((termios->c_cflag & CRTSCTS) ? SCFCR_MCE : 0));

	sci_out(port, SCSCR, s->cfg->scscr);

#ifdef CONFIG_SERIAL_SH_SCI_DMA
	/*
	 * Calculate delay for 1.5 DMA buffers: see
	 * drivers/serial/serial_core.c::uart_update_timeout(). With 10 bits
	 * (CS8), 250Hz, 115200 baud and 64 bytes FIFO, the above function
	 * calculates 1 jiffie for the data plus 5 jiffies for the "slop(e)."
	 * Then below we calculate 3 jiffies (12ms) for 1.5 DMA buffers (3 FIFO
	 * sizes), but it has been found out experimentally, that this is not
	 * enough: the driver too often needlessly runs on a DMA timeout. 20ms
	 * as a minimum seem to work perfectly.
	 */
	if (s->chan_rx) {
		s->rx_timeout = (port->timeout - HZ / 50) * s->buf_len_rx * 3 /
			port->fifosize / 2;
		dev_dbg(port->dev,
			"DMA Rx t-out %ums, tty t-out %u jiffies\n",
			s->rx_timeout * 1000 / HZ, port->timeout);
		if (s->rx_timeout < msecs_to_jiffies(20))
			s->rx_timeout = msecs_to_jiffies(20);
	}
#endif

	if ((termios->c_cflag & CREAD) != 0)
		sci_start_rx(port);

	if (s->disable)
		s->disable(port);
}

static const char *sci_type(struct uart_port *port)
{
	switch (port->type) {
	case PORT_IRDA:
		return "irda";
	case PORT_SCI:
		return "sci";
	case PORT_SCIF:
		return "scif";
	case PORT_SCIFA:
		return "scifa";
	case PORT_SCIFB:
		return "scifb";
	}

	return NULL;
}

static inline unsigned long sci_port_size(struct uart_port *port)
{
	/*
	 * Pick an arbitrary size that encapsulates all of the base
	 * registers by default. This can be optimized later, or derived
	 * from platform resource data at such a time that ports begin to
	 * behave more erratically.
	 */
	return 64;
}

static int sci_remap_port(struct uart_port *port)
{
	unsigned long size = sci_port_size(port);

	/*
	 * Nothing to do if there's already an established membase.
	 */
	if (port->membase)
		return 0;

	if (port->flags & UPF_IOREMAP) {
		port->membase = ioremap_nocache(port->mapbase, size);
		if (unlikely(!port->membase)) {
			dev_err(port->dev, "can't remap port#%d\n", port->line);
			return -ENXIO;
		}
	} else {
		/*
		 * For the simple (and majority of) cases where we don't
		 * need to do any remapping, just cast the cookie
		 * directly.
		 */
		port->membase = (void __iomem *)port->mapbase;
	}

	return 0;
}

static void sci_release_port(struct uart_port *port)
{
	if (port->flags & UPF_IOREMAP) {
		iounmap(port->membase);
		port->membase = NULL;
	}

	release_mem_region(port->mapbase, sci_port_size(port));
}

static int sci_request_port(struct uart_port *port)
{
	unsigned long size = sci_port_size(port);
	struct resource *res;
	int ret;

	res = request_mem_region(port->mapbase, size, dev_name(port->dev));
	if (unlikely(res == NULL))
		return -EBUSY;

	ret = sci_remap_port(port);
	if (unlikely(ret != 0)) {
		release_resource(res);
		return ret;
	}

	return 0;
}

static void sci_config_port(struct uart_port *port, int flags)
{
	if (flags & UART_CONFIG_TYPE) {
		struct sci_port *sport = to_sci_port(port);

		port->type = sport->cfg->type;
		sci_request_port(port);
	}
}

static int sci_verify_port(struct uart_port *port, struct serial_struct *ser)
{
	struct sci_port *s = to_sci_port(port);

	if (ser->irq != s->cfg->irqs[SCIx_TXI_IRQ] || ser->irq > nr_irqs)
		return -EINVAL;
	if (ser->baud_base < 2400)
		/* No paper tape reader for Mitch.. */
		return -EINVAL;

	return 0;
}

static struct uart_ops sci_uart_ops = {
	.tx_empty	= sci_tx_empty,
	.set_mctrl	= sci_set_mctrl,
	.get_mctrl	= sci_get_mctrl,
	.start_tx	= sci_start_tx,
	.stop_tx	= sci_stop_tx,
	.stop_rx	= sci_stop_rx,
	.enable_ms	= sci_enable_ms,
	.break_ctl	= sci_break_ctl,
	.startup	= sci_startup,
	.shutdown	= sci_shutdown,
	.set_termios	= sci_set_termios,
	.type		= sci_type,
	.release_port	= sci_release_port,
	.request_port	= sci_request_port,
	.config_port	= sci_config_port,
	.verify_port	= sci_verify_port,
#ifdef CONFIG_CONSOLE_POLL
	.poll_get_char	= sci_poll_get_char,
	.poll_put_char	= sci_poll_put_char,
#endif
};

static int __devinit sci_init_single(struct platform_device *dev,
				     struct sci_port *sci_port,
				     unsigned int index,
				     struct plat_sci_port *p)
{
	struct uart_port *port = &sci_port->port;

	port->ops	= &sci_uart_ops;
	port->iotype	= UPIO_MEM;
	port->line	= index;

	switch (p->type) {
	case PORT_SCIFB:
		port->fifosize = 256;
		break;
	case PORT_SCIFA:
		port->fifosize = 64;
		break;
	case PORT_SCIF:
		port->fifosize = 16;
		break;
	default:
		port->fifosize = 1;
		break;
	}

	if (dev) {
		sci_port->iclk = clk_get(&dev->dev, "sci_ick");
		if (IS_ERR(sci_port->iclk)) {
			sci_port->iclk = clk_get(&dev->dev, "peripheral_clk");
			if (IS_ERR(sci_port->iclk)) {
				dev_err(&dev->dev, "can't get iclk\n");
				return PTR_ERR(sci_port->iclk);
			}
		}

		/*
		 * The function clock is optional, ignore it if we can't
		 * find it.
		 */
		sci_port->fclk = clk_get(&dev->dev, "sci_fck");
		if (IS_ERR(sci_port->fclk))
			sci_port->fclk = NULL;

		sci_port->enable = sci_clk_enable;
		sci_port->disable = sci_clk_disable;
		port->dev = &dev->dev;

		pm_runtime_enable(&dev->dev);
	}

	sci_port->break_timer.data = (unsigned long)sci_port;
	sci_port->break_timer.function = sci_break_timer;
	init_timer(&sci_port->break_timer);

	sci_port->cfg		= p;

	port->mapbase		= p->mapbase;
	port->type		= p->type;
	port->flags		= p->flags;

	/*
	 * The UART port needs an IRQ value, so we peg this to the TX IRQ
	 * for the multi-IRQ ports, which is where we are primarily
	 * concerned with the shutdown path synchronization.
	 *
	 * For the muxed case there's nothing more to do.
	 */
<<<<<<< HEAD
	port->irq		= p->irqs[SCIx_TXI_IRQ];
=======
	port->irq		= p->irqs[SCIx_RXI_IRQ];
>>>>>>> d762f438

	if (p->dma_dev)
		dev_dbg(port->dev, "DMA device %p, tx %d, rx %d\n",
			p->dma_dev, p->dma_slave_tx, p->dma_slave_rx);

	return 0;
}

#ifdef CONFIG_SERIAL_SH_SCI_CONSOLE
static void serial_console_putchar(struct uart_port *port, int ch)
{
	sci_poll_put_char(port, ch);
}

/*
 *	Print a string to the serial port trying not to disturb
 *	any possible real use of the port...
 */
static void serial_console_write(struct console *co, const char *s,
				 unsigned count)
{
	struct sci_port *sci_port = &sci_ports[co->index];
	struct uart_port *port = &sci_port->port;
	unsigned short bits;

	if (sci_port->enable)
		sci_port->enable(port);

	uart_console_write(port, s, count, serial_console_putchar);

	/* wait until fifo is empty and last bit has been transmitted */
	bits = SCxSR_TDxE(port) | SCxSR_TEND(port);
	while ((sci_in(port, SCxSR) & bits) != bits)
		cpu_relax();

	if (sci_port->disable)
		sci_port->disable(port);
}

static int __devinit serial_console_setup(struct console *co, char *options)
{
	struct sci_port *sci_port;
	struct uart_port *port;
	int baud = 115200;
	int bits = 8;
	int parity = 'n';
	int flow = 'n';
	int ret;

	/*
	 * Refuse to handle any bogus ports.
	 */
	if (co->index < 0 || co->index >= SCI_NPORTS)
		return -ENODEV;

	sci_port = &sci_ports[co->index];
	port = &sci_port->port;

	/*
	 * Refuse to handle uninitialized ports.
	 */
	if (!port->ops)
		return -ENODEV;

	ret = sci_remap_port(port);
	if (unlikely(ret != 0))
		return ret;

	if (sci_port->enable)
		sci_port->enable(port);

	if (options)
		uart_parse_options(options, &baud, &parity, &bits, &flow);

	ret = uart_set_options(port, co, baud, parity, bits, flow);
#if defined(__H8300H__) || defined(__H8300S__)
	/* disable rx interrupt */
	if (ret == 0)
		sci_stop_rx(port);
#endif
	/* TODO: disable clock */
	return ret;
}

static struct console serial_console = {
	.name		= "ttySC",
	.device		= uart_console_device,
	.write		= serial_console_write,
	.setup		= serial_console_setup,
	.flags		= CON_PRINTBUFFER,
	.index		= -1,
	.data		= &sci_uart_driver,
};

static struct console early_serial_console = {
	.name           = "early_ttySC",
	.write          = serial_console_write,
	.flags          = CON_PRINTBUFFER,
	.index		= -1,
};

static char early_serial_buf[32];

static int __devinit sci_probe_earlyprintk(struct platform_device *pdev)
{
	struct plat_sci_port *cfg = pdev->dev.platform_data;

	if (early_serial_console.data)
		return -EEXIST;

	early_serial_console.index = pdev->id;

	sci_init_single(NULL, &sci_ports[pdev->id], pdev->id, cfg);

	serial_console_setup(&early_serial_console, early_serial_buf);

	if (!strstr(early_serial_buf, "keep"))
		early_serial_console.flags |= CON_BOOT;

	register_console(&early_serial_console);
	return 0;
}

#define SCI_CONSOLE	(&serial_console)

#else
static inline int __devinit sci_probe_earlyprintk(struct platform_device *pdev)
{
	return -EINVAL;
}

#define SCI_CONSOLE	NULL

#endif /* CONFIG_SERIAL_SH_SCI_CONSOLE */

static char banner[] __initdata =
	KERN_INFO "SuperH SCI(F) driver initialized\n";

static struct uart_driver sci_uart_driver = {
	.owner		= THIS_MODULE,
	.driver_name	= "sci",
	.dev_name	= "ttySC",
	.major		= SCI_MAJOR,
	.minor		= SCI_MINOR_START,
	.nr		= SCI_NPORTS,
	.cons		= SCI_CONSOLE,
};

static int sci_remove(struct platform_device *dev)
{
	struct sci_port *port = platform_get_drvdata(dev);

	cpufreq_unregister_notifier(&port->freq_transition,
				    CPUFREQ_TRANSITION_NOTIFIER);

	uart_remove_one_port(&sci_uart_driver, &port->port);

	clk_put(port->iclk);
	clk_put(port->fclk);

<<<<<<< HEAD
=======
	pm_runtime_disable(&dev->dev);
>>>>>>> d762f438
	return 0;
}

static int __devinit sci_probe_single(struct platform_device *dev,
				      unsigned int index,
				      struct plat_sci_port *p,
				      struct sci_port *sciport)
{
	int ret;

	/* Sanity check */
	if (unlikely(index >= SCI_NPORTS)) {
		dev_notice(&dev->dev, "Attempting to register port "
			   "%d when only %d are available.\n",
			   index+1, SCI_NPORTS);
		dev_notice(&dev->dev, "Consider bumping "
			   "CONFIG_SERIAL_SH_SCI_NR_UARTS!\n");
		return 0;
	}

	ret = sci_init_single(dev, sciport, index, p);
	if (ret)
		return ret;

	return uart_add_one_port(&sci_uart_driver, &sciport->port);
}

static int __devinit sci_probe(struct platform_device *dev)
{
	struct plat_sci_port *p = dev->dev.platform_data;
	struct sci_port *sp = &sci_ports[dev->id];
	int ret;

	/*
	 * If we've come here via earlyprintk initialization, head off to
	 * the special early probe. We don't have sufficient device state
	 * to make it beyond this yet.
	 */
	if (is_early_platform_device(dev))
		return sci_probe_earlyprintk(dev);

	platform_set_drvdata(dev, sp);

	ret = sci_probe_single(dev, dev->id, p, sp);
	if (ret)
		goto err_unreg;

	sp->freq_transition.notifier_call = sci_notifier;

	ret = cpufreq_register_notifier(&sp->freq_transition,
					CPUFREQ_TRANSITION_NOTIFIER);
	if (unlikely(ret < 0))
		goto err_unreg;

#ifdef CONFIG_SH_STANDARD_BIOS
	sh_bios_gdb_detach();
#endif

	return 0;

err_unreg:
	sci_remove(dev);
	return ret;
}

static int sci_suspend(struct device *dev)
{
	struct sci_port *sport = dev_get_drvdata(dev);

	if (sport)
		uart_suspend_port(&sci_uart_driver, &sport->port);

	return 0;
}

static int sci_resume(struct device *dev)
{
	struct sci_port *sport = dev_get_drvdata(dev);

	if (sport)
		uart_resume_port(&sci_uart_driver, &sport->port);

	return 0;
}

static const struct dev_pm_ops sci_dev_pm_ops = {
	.suspend	= sci_suspend,
	.resume		= sci_resume,
};

static struct platform_driver sci_driver = {
	.probe		= sci_probe,
	.remove		= sci_remove,
	.driver		= {
		.name	= "sh-sci",
		.owner	= THIS_MODULE,
		.pm	= &sci_dev_pm_ops,
	},
};

static int __init sci_init(void)
{
	int ret;

	printk(banner);

	ret = uart_register_driver(&sci_uart_driver);
	if (likely(ret == 0)) {
		ret = platform_driver_register(&sci_driver);
		if (unlikely(ret))
			uart_unregister_driver(&sci_uart_driver);
	}

	return ret;
}

static void __exit sci_exit(void)
{
	platform_driver_unregister(&sci_driver);
	uart_unregister_driver(&sci_uart_driver);
}

#ifdef CONFIG_SERIAL_SH_SCI_CONSOLE
early_platform_init_buffer("earlyprintk", &sci_driver,
			   early_serial_buf, ARRAY_SIZE(early_serial_buf));
#endif
module_init(sci_init);
module_exit(sci_exit);

MODULE_LICENSE("GPL");
MODULE_ALIAS("platform:sh-sci");<|MERGE_RESOLUTION|>--- conflicted
+++ resolved
@@ -1788,11 +1788,7 @@
 	 *
 	 * For the muxed case there's nothing more to do.
 	 */
-<<<<<<< HEAD
-	port->irq		= p->irqs[SCIx_TXI_IRQ];
-=======
 	port->irq		= p->irqs[SCIx_RXI_IRQ];
->>>>>>> d762f438
 
 	if (p->dma_dev)
 		dev_dbg(port->dev, "DMA device %p, tx %d, rx %d\n",
@@ -1953,10 +1949,7 @@
 	clk_put(port->iclk);
 	clk_put(port->fclk);
 
-<<<<<<< HEAD
-=======
 	pm_runtime_disable(&dev->dev);
->>>>>>> d762f438
 	return 0;
 }
 
